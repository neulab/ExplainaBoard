# ExplainaBoard: An Explainable Leaderboard for NLP
[**Introduction**](#introduction) | 
[**Web Tool**](https://github.com/neulab/ExplainaBoard#web-based-toolkit-quick-learning) |
[**API Tool**](#api-based-toolkit-quick-installation) |
[**Download**](#download-system-outputs) |
[**Paper**](https://arxiv.org/pdf/2104.06387.pdf) |
[**Video**](https://www.youtube.com/watch?v=3X6NgpbN_GU) |
[**Bib**](http://explainaboard.nlpedia.ai/explainaboard.bib)

<p align="center">
  <img src="./fig/logo-full-v2.png" width="800" class="center">
  <br />
  <br />
  <a href="https://github.com/neulab/ExplainaBoard/blob/main/LICENSE"><img alt="License" src="https://img.shields.io/github/license/neulab/ExplainaBoard" /></a>
  <a href="https://github.com/neulab/ExplainaBoard/stargazers"><img alt="GitHub stars" src="https://img.shields.io/github/stars/neulab/ExplainaBoard" /></a>
  <a href="https://pypi.org/project//"><img alt="PyPI" src="https://img.shields.io/pypi/v/explainaboard" /></a>
  <a href="https://github.com/psf/black"><img alt="Code Style" src="https://img.shields.io/badge/code%20style-black-black" /></a>
  <a href=".github/workflows/ci.yml"><img alt="Integration Tests", src="https://github.com/neulab/ExplainaBoard/actions/workflows/ci.yml/badge.svg" /></a>
</p>

## What is ExplainaBoard?

When developing a natural language processing (or AI) system, often one of the hardest things is to understand where your system is working and where it is failing, and deciding what to do next. ExplainaBoard is a tool that *inspects your system outputs*, *identifies what is working and what is not working*, and helps *inspire you with ideas of where to go next*.

It offers a number of different ways with which you can evaluate and understand your data:

1. *Single-system Analysis*: What is a system good or bad at?
2. *Pairwise Analysis*: Where is one system better (worse) than another?
3. *Data Bias Analysis*: What are the characteristics of different evaluated datasets?
4. *Common Errors*: What are common mistakes that top-5 systems made?
5. *Fine-grained Error Analysis*: where do errors occur?
6. *System Combination*: Is there potential complementarity between different systems?

<img src="./fig/intro.png" width="400" class="center">

How do you get started?

1. *Browse Outputs Online*: We provide an [online interface](http://explainaboard.nlpedia.ai/) where you can browse and understand outputs from various state-of-the-art systems.
2. *Upload Your Own Outputs*: You can also [upload your own system outputs](https://docs.google.com/forms/d/e/1FAIpQLSdb_3PPRTXXjkl9MWUeVLc8Igw0eI-EtOrU93i6B61X9FRJKg/viewform) through the online interace, and we will process them so you can view them alongside other systems.
3. *Run Your Own Analyses Offline*: You can follow the installation instructions below to run analyses on your own system data offline. We also plan to [support command-line upload to the web interface](https://github.com/neulab/ExplainaBoard/issues/60) soon!


## Web-based Toolkit

We have deployed ExplainaBoard as a [Web toolkit](http://explainaboard.nlpedia.ai/), which includes 9 NLP tasks, 
40 datasets and 300 systems. Detailed information is as follows.
<img src="./fig/demo.gif" width="800" class="center">

### Submit Your Results
You can submit your system's output by this 
[form](https://docs.google.com/forms/d/e/1FAIpQLSdb_3PPRTXXjkl9MWUeVLc8Igw0eI-EtOrU93i6B61X9FRJKg/viewform) 
following the format [description](https://github.com/neulab/ExplainaBoard/tree/main/output_format).

### Download System Outputs
We haven't released datasets or corresponding system outputs that require licenses. But If you have licenses please fill in this [form](https://docs.google.com/forms/d/1rl7dgOTroT4hazUsd8CaSbGPKFbo2HNOO5pFBsM8IY0/edit) and we will send them to you privately. (Description of output's format can refer [here](https://github.com/neulab/ExplainaBoard/tree/main/output_format)
If these system outputs are useful for you, you can [cite our work](http://explainaboard.nlpedia.ai/explainaboard.bib).

### Currently Covered Tasks 

| Task                     | Sub-task         | Dataset | Model | Attribute | 
|--------------------------|------------------|---------|-------|-----------|  
|				           | Sentiment		  | 8       | 40    | 2         |
| Text Classification      | Topics           | 4       | 18    | 2         |
|					       | Intention        | 1       | 3     | 2         |
| Text-Span Classification | Aspect Sentiment | 4       | 20    | 4         |
| Text pair Classification | NLI              | 2       | 6     | 7         |
|                          | NER              | 3       | 74    | 9         |
| Sequence Labeling	       | POS              | 3       | 14    | 4         |	
| 					       | Chunking         | 3       | 14    | 9         |
| 					       | CWS              | 7       | 64    | 7         |
| Structure Prediction     | Semantic Parsing | 4       | 12    | 4         | 
| Text Generation          | Summarization    | 2       | 36    | 7         | 

### Currently Covered Systems
So far, ExplainaBoard support more than 10 NLP tasks, including sequence classification, labeling, extraction and generation.
Click [here](http://explainaboard.nlpedia.ai/) to see more.


## API-based Toolkit

### Quick Installation

**Method 1:** Simple installation from PyPI (Python 3 only)

```
pip install explainaboard
```

**Method 2:** Install from the source and develop locally (Python 3 only)

```bash
# Clone current repo
git clone https://github.com/neulab/ExplainaBoard.git
cd ExplainaBoard

# Requirements
pip install -r requirements.txt

# Install the package
python setup.py install
```

Then, you can run following examples via bash


### Example for CLI

* text-classification:
```shell
explainaboard --task text-classification --system_outputs ./data/system_outputs/sst2/sst2-lstm.tsv
```
<<<<<<< HEAD





## Example for Python SDK
=======
  
* named-entity-recognition:
```shell
explainaboard --task named-entity-recognition --system_outputs ./data/system_outputs/conll2003/conll2003.elmo
```

* extractive-qa:

```shell
explainaboard --task extractive-qa --system_outputs ./data/system_outputs/squad/testset-en.json
```


* summarization:
```shell
explainaboard --task summarization --system_outputs ./data/system_outputs/cnndm/cnndm_mini.bart
```

* text-pair-classification:
```shell
explainaboard --task text-pair-classification --system_outputs ./data/system_outputs/snli/snli.bert
```

* hellaswag

```shell
explainaboard --task hellaswag --system_outputs ./data/system_outputs/hellaswag/hellaswag.random
```

### Example for Python SDK
>>>>>>> 6aee8203

```python
from explainaboard import TaskType, get_loader, get_processor

path_data = "./explainaboard/tests/artifacts/test-summ.tsv"
loader = get_loader(TaskType.summarization, data = path_data)
data = loader.load()
processor = get_processor(TaskType.summarization, data = data)
analysis = processor.process()
analysis.write_to_directory("./")
```


<<<<<<< HEAD
## Web-based Toolkit: Quick Learning
We deploy ExplainaBoard as a [Web toolkit](http://explainaboard.nlpedia.ai/), which includes more than 10 NLP tasks, 
40 datasets and 300 systems. Detailed information is as follows.
<img src="./fig/demo.gif" width="800" class="center">






=======
>>>>>>> 6aee8203
## Acknowledgement
We thanks all authors who share their system outputs with us: Ikuya Yamada, Stefan Schweter,
Colin Raffel, Yang Liu, Li Dong. We also thank
Vijay Viswanathan, Yiran Chen, Hiroaki Hayashi for useful discussion and feedback about ExplainaBoard.

If ExplainaBoard is useful for you, you can [cite our work](http://explainaboard.nlpedia.ai/explainaboard.bib).<|MERGE_RESOLUTION|>--- conflicted
+++ resolved
@@ -46,38 +46,6 @@
 40 datasets and 300 systems. Detailed information is as follows.
 <img src="./fig/demo.gif" width="800" class="center">
 
-### Submit Your Results
-You can submit your system's output by this 
-[form](https://docs.google.com/forms/d/e/1FAIpQLSdb_3PPRTXXjkl9MWUeVLc8Igw0eI-EtOrU93i6B61X9FRJKg/viewform) 
-following the format [description](https://github.com/neulab/ExplainaBoard/tree/main/output_format).
-
-### Download System Outputs
-We haven't released datasets or corresponding system outputs that require licenses. But If you have licenses please fill in this [form](https://docs.google.com/forms/d/1rl7dgOTroT4hazUsd8CaSbGPKFbo2HNOO5pFBsM8IY0/edit) and we will send them to you privately. (Description of output's format can refer [here](https://github.com/neulab/ExplainaBoard/tree/main/output_format)
-If these system outputs are useful for you, you can [cite our work](http://explainaboard.nlpedia.ai/explainaboard.bib).
-
-### Currently Covered Tasks 
-
-| Task                     | Sub-task         | Dataset | Model | Attribute | 
-|--------------------------|------------------|---------|-------|-----------|  
-|				           | Sentiment		  | 8       | 40    | 2         |
-| Text Classification      | Topics           | 4       | 18    | 2         |
-|					       | Intention        | 1       | 3     | 2         |
-| Text-Span Classification | Aspect Sentiment | 4       | 20    | 4         |
-| Text pair Classification | NLI              | 2       | 6     | 7         |
-|                          | NER              | 3       | 74    | 9         |
-| Sequence Labeling	       | POS              | 3       | 14    | 4         |	
-| 					       | Chunking         | 3       | 14    | 9         |
-| 					       | CWS              | 7       | 64    | 7         |
-| Structure Prediction     | Semantic Parsing | 4       | 12    | 4         | 
-| Text Generation          | Summarization    | 2       | 36    | 7         | 
-
-### Currently Covered Systems
-So far, ExplainaBoard support more than 10 NLP tasks, including sequence classification, labeling, extraction and generation.
-Click [here](http://explainaboard.nlpedia.ai/) to see more.
-
-
-## API-based Toolkit
-
 ### Quick Installation
 
 **Method 1:** Simple installation from PyPI (Python 3 only)
@@ -109,45 +77,9 @@
 ```shell
 explainaboard --task text-classification --system_outputs ./data/system_outputs/sst2/sst2-lstm.tsv
 ```
-<<<<<<< HEAD
 
 
-
-
-
-## Example for Python SDK
-=======
-  
-* named-entity-recognition:
-```shell
-explainaboard --task named-entity-recognition --system_outputs ./data/system_outputs/conll2003/conll2003.elmo
-```
-
-* extractive-qa:
-
-```shell
-explainaboard --task extractive-qa --system_outputs ./data/system_outputs/squad/testset-en.json
-```
-
-
-* summarization:
-```shell
-explainaboard --task summarization --system_outputs ./data/system_outputs/cnndm/cnndm_mini.bart
-```
-
-* text-pair-classification:
-```shell
-explainaboard --task text-pair-classification --system_outputs ./data/system_outputs/snli/snli.bert
-```
-
-* hellaswag
-
-```shell
-explainaboard --task hellaswag --system_outputs ./data/system_outputs/hellaswag/hellaswag.random
-```
-
 ### Example for Python SDK
->>>>>>> 6aee8203
 
 ```python
 from explainaboard import TaskType, get_loader, get_processor
@@ -161,22 +93,7 @@
 ```
 
 
-<<<<<<< HEAD
-## Web-based Toolkit: Quick Learning
-We deploy ExplainaBoard as a [Web toolkit](http://explainaboard.nlpedia.ai/), which includes more than 10 NLP tasks, 
-40 datasets and 300 systems. Detailed information is as follows.
-<img src="./fig/demo.gif" width="800" class="center">
-
-
-
-
-
-
-=======
->>>>>>> 6aee8203
 ## Acknowledgement
 We thanks all authors who share their system outputs with us: Ikuya Yamada, Stefan Schweter,
 Colin Raffel, Yang Liu, Li Dong. We also thank
 Vijay Viswanathan, Yiran Chen, Hiroaki Hayashi for useful discussion and feedback about ExplainaBoard.
-
-If ExplainaBoard is useful for you, you can [cite our work](http://explainaboard.nlpedia.ai/explainaboard.bib).