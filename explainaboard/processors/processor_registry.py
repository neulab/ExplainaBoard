--- conflicted
+++ resolved
@@ -20,29 +20,10 @@
     Returns:
         The processor for that task
     """
-<<<<<<< HEAD
     processor_class = processor_registry.get_type(task.name)
     return processor_class()
 
 
 def get_metric_list_for_processor(task: TaskType) -> list[MetricConfig]:
     processor_class = processor_registry.get_type(str(task))
-    return processor_class.full_metric_list()
-=======
-    task_cast: TaskType = TaskType(task)
-    return _processor_registry[task_cast]()
-
-
-def register_processor(task_type: TaskType):
-    """A register for task specific processors.
-
-    example usage: `@register_processor(TaskType.text_classification)`
-    """
-
-    def register_processor_fn(cls):
-        """The function to register."""
-        _processor_registry[task_type] = cls
-        return cls
-
-    return register_processor_fn
->>>>>>> 37145588
+    return processor_class.full_metric_list()