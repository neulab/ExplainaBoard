--- conflicted
+++ resolved
@@ -111,72 +111,6 @@
             ),
         ]
 
-<<<<<<< HEAD
-=======
-    def __init__(self):
-        super().__init__()
-
-    # --- Feature functions accessible by ExplainaboardBuilder._get_feature_func()
-    def _get_context_length(self, sys_info: SysOutputInfo, existing_features: dict):
-        return len(unwrap(sys_info.source_tokenizer)(existing_features["context"]))
-
-    def _get_relative_blank_position(
-        self, sys_info: SysOutputInfo, existing_features: dict
-    ):
-        source_tokens = unwrap(sys_info.source_tokenizer)(
-            existing_features["context"]
-        ).strs
-        if existing_features["question_mark"] not in source_tokens:
-            return 0
-        else:
-            return (
-                source_tokens.index(existing_features["question_mark"])
-                * 1.0
-                / len(source_tokens)
-            )
-
-    def _get_absolute_blank_position(
-        self, sys_info: SysOutputInfo, existing_features: dict
-    ):
-        source_tokens = unwrap(sys_info.source_tokenizer)(
-            existing_features["context"]
-        ).strs
-        if existing_features["question_mark"] not in source_tokens:
-            return 0
-        else:
-            return source_tokens.index(existing_features["question_mark"])
-
-    def _get_answer_length(self, sys_info: SysOutputInfo, existing_features: dict):
-        return len(unwrap(sys_info.target_tokenizer)(existing_features["answers"][0]))
-
-        # training set dependent features
-
-    def _get_num_oov(
-        self, sys_info: SysOutputInfo, existing_features: dict, statistics: Any
-    ):
-        return explainaboard.utils.feature_funcs.feat_num_oov(
-            existing_features,
-            statistics['source_vocab'],
-            lambda x: x['context'],
-            unwrap(sys_info.source_tokenizer),
-        )
-
-        # training set dependent features
-        # (this could be merged into the above one for further optimization)
-
-    def _get_fre_rank(
-        self, sys_info: SysOutputInfo, existing_features: dict, statistics: Any
-    ):
-        return explainaboard.utils.feature_funcs.feat_freq_rank(
-            existing_features,
-            statistics['source_vocab_rank'],
-            lambda x: x['context'],
-            unwrap(sys_info.source_tokenizer),
-        )
-
-    # --- End feature functions
-
->>>>>>> bc46932c
     def _get_true_label(self, data_point):
         """
         Get the true label from a data point. Overloaded from parent class.
