"""A parent class to represent processors."""

from __future__ import annotations

import abc
from collections.abc import Iterable
from typing import Any, cast, final, Optional

from eaas.async_client import AsyncClient
from eaas.config import Config

from explainaboard import TaskType
from explainaboard.analysis.analyses import (
    Analysis,
    AnalysisLevel,
    AnalysisResult,
    BucketAnalysis,
    BucketAnalysisResult,
)
from explainaboard.analysis.case import AnalysisCase
from explainaboard.analysis.feature import DataType, FeatureType, Value
from explainaboard.analysis.result import Result
from explainaboard.info import OverallStatistics, SysOutputInfo
from explainaboard.loaders import DatalabLoaderOption, get_loader_class
from explainaboard.metrics.metric import (
    ConfidenceInterval,
    MetricConfig,
    MetricResult,
    MetricStats,
    Score,
)
from explainaboard.serialization.serializers import PrimitiveSerializer
from explainaboard.utils.cache_api import (
    read_statistics_from_cache,
    write_statistics_to_cache,
)
from explainaboard.utils.logging import get_logger, progress
from explainaboard.utils.tokenizer import get_default_tokenizer, Tokenizer
from explainaboard.utils.typing_utils import narrow, unwrap


class Processor(metaclass=abc.ABCMeta):
    """Base case for task-based processor."""

    @classmethod
    @abc.abstractmethod
    def task_type(cls) -> TaskType:
        """Returns the task type of this processor."""
        ...

    def get_tokenizer(self, lang: str | None) -> Tokenizer:
        """Return a tokenizer based on the language.

        Args:
            lang: the name of a language code.

        Returns:
            A suitable tokenizer for the specified language.
        """
        return get_default_tokenizer(lang)

    @abc.abstractmethod
    def default_analysis_levels(self) -> list[AnalysisLevel]:
        """Returns a list of analysis levels.

        These indicate different views of the higher-level example. For instance, a task
        may perform 'example'-level analysis, and 'token'-level analysis in which case
        this list would have one level for each.
        """
        ...

    @abc.abstractmethod
    def default_analyses(self) -> list[Analysis]:
        """Returns the analyses to be performed."""
        ...

    def continuous_feature_analyses(self) -> list[Analysis]:
        """Return analyses over all continuous features in the analysis levels."""
        analyses: list[Analysis] = []
        analysis_levels = self.default_analysis_levels()
        for lev in analysis_levels:
            # Continuous features
            for k, v in lev.features.items():
                if isinstance(v, Value) and v.dtype == DataType.FLOAT:
                    analyses.append(
                        BucketAnalysis(
                            level=lev.name,
                            description=lev.features[k].description,
                            feature=k,
                            method="continuous",
                        )
                    )
        return analyses

    @classmethod
    @abc.abstractmethod
    def default_metrics(
        cls,
        level: str = "example",
        source_language: str | None = None,
        target_language: str | None = None,
    ) -> dict[str, MetricConfig]:
        """Returns the default metrics of this processor.

        Args:
            level: Name of the analysis level.
            source_language: Source language code.
            target_language: Target language code.

        Returns:
            Mapping of metric name -> MetricConfig.
        """
        ...

    @classmethod
    def full_metric_list(
        cls,
        level: str = "example",
        source_language: str | None = None,
        target_language: str | None = None,
    ) -> dict[str, MetricConfig]:
        """Returns an extensive list of metrics that may be used.

        Args:
            level: Name of the analysis level.
            source_language: Source language code.
            target_language: Target language code.

        Returns:
            Mapping of metric name -> MetricConfig.
        """
        return cls.default_metrics(
            level=level,
            source_language=source_language,
            target_language=target_language,
        )

    @classmethod
    def metric_is_valid(cls, metric_config: MetricConfig) -> bool:
        """Checks if a particular metric is valid for a particular task."""
        return True

    def __init__(self) -> None:
        """Constructor."""
        # Things to use only if necessary
        self._eaas_config: Optional[Config] = None
        self._eaas_client: Optional[AsyncClient] = None
        # self._statistics_func = None
        self._preprocessor = None
        # A limit on the number of samples stored for each bucket. Hard-coded for now
        self._bucket_sample_limit = 50

    def _get_statistics_resources(self, sys_info: SysOutputInfo) -> dict[str, Any]:
        """From a DataLab dataset split, get resources to calculate statistics."""
        return {"cls": self, "sys_info": sys_info}  #

    @abc.abstractmethod
    def _statistics_func(self, samples: Iterable[Any], sys_info: SysOutputInfo) -> Any:
        ...

    def _gen_external_stats(self, sys_info: SysOutputInfo) -> Any:
        """Generate external statistics.

        These are gathered from a relatively costly source, such as the training set,
        then cached for future use.

        Args:
            sys_info: Information about the system outputs

        Returns:
            Statistics from, usually, the training set that are used to calculate
            other features
        """
        statistics = None
        if sys_info.dataset_name is not None:
            split_name = "train"
            sub_dataset = (
                None
                if sys_info.sub_dataset_name == "default"
                else sys_info.sub_dataset_name
            )
            # read statistics from cache
            if sys_info.reload_stat:
                statistics = read_statistics_from_cache(
                    sys_info.dataset_name, sub_dataset
                )
            if statistics is None:
                dataset = None
                try:
                    loader = get_loader_class(self.task_type()).from_datalab(
                        DatalabLoaderOption(
                            sys_info.dataset_name, sub_dataset, split=split_name
                        ),
                        output_data=None,
                    )
                    dataset = loader.load()
                except ValueError as e:
                    get_logger().warning(
                        f"{sys_info.dataset_name} could not be loaded by DataLab so"
                        " no training set dependent features will be supported by"
                        f" ExplainaBoard. Error: {e}"
                    )
                if dataset is not None:
                    statistics = self._statistics_func(dataset.samples, sys_info)
                    get_logger().info(
                        f"caching stats for {sys_info.dataset_name} {sub_dataset}"
                    )
                    write_statistics_to_cache(
                        statistics, sys_info.dataset_name, sub_dataset
                    )
        return statistics

    def _get_true_label(self, data_point: dict):
        """Get the true label from a data point.

        Returns "true_label" by default, but can be overloaded.

        Args:
            data_point: the data point under consideration

        Returns:
            the true label for the output
        """
        return data_point["true_label"]

    def _get_predicted_label(self, data_point: dict):
        """Get the predicted label from a data point.

        Returns "predicted_label" by default, but can be overloaded.

        Args:
            data_point: the data point under consideration

        Returns:
            the predicted label for the output
        """
        return data_point["predicted_label"]

    def _customize_analyses(
        self,
        sys_info: SysOutputInfo,
        custom_features: dict[str, dict[str, dict]],
        metric_configs: dict[str, dict[str, MetricConfig]],
        custom_analyses: list[dict],
    ) -> tuple[list[AnalysisLevel], list[Analysis]]:
        """Customize analyses for this processor.

        Args:
            custom_features: the features to customize
            metric_configs: additional metric configurations. Keys are analysis level
                name and metric name.
            custom_analyses: the analyses to customize

        Returns:
            Customized analyses.
        """
        analysis_levels = self.default_analysis_levels()
        analyses = self.default_analyses()
        for level in analysis_levels:
            for name, config in metric_configs.get(level.name, {}).items():
                level.metric_configs[name] = config
            for config in level.metric_configs.values():
                config.source_language = sys_info.source_language
                config.target_language = sys_info.target_language

        level_map = {x.name: x for x in analysis_levels}
        analyses.extend([Analysis.from_dict(v) for v in custom_analyses])

        ft_serializer = PrimitiveSerializer()

        for level_name, feature_content in custom_features.items():
            additional_features = {
                k: narrow(FeatureType, ft_serializer.deserialize(v))  # type: ignore
                if isinstance(v, dict)
                else v
                for k, v in feature_content.items()
            }
            level_map[level_name].features.update(additional_features)

        return analysis_levels, analyses

    @final
    def perform_analyses(
        self,
        sys_info: SysOutputInfo,
        analysis_cases: list[list[AnalysisCase]],
        metric_stats: list[dict[str, MetricStats]],
        skip_failed_analyses: bool = False,
    ) -> list[AnalysisResult]:
        """Perform fine-grained analyses.

        Args:
            sys_info: Information about the system output
            analysis_cases: They cases to analyze
            metric_stats: The stats from which to calculate performance
            skip_failed_analyses: Whether to skip analyses when they encountered some
                errors.

        Returns:
            a dictionary of feature name -> list of performances by bucket
        """
        all_results: list[AnalysisResult] = []
        level_map = {v.name: i for i, v in enumerate(sys_info.analysis_levels)}
        metrics = [
            {name: config.to_metric() for name, config in level.metric_configs.items()}
            for level in sys_info.analysis_levels
        ]
        for my_analysis in progress(sys_info.analyses):
            level_id = level_map[my_analysis.level]
            try:
                all_results.append(
                    my_analysis.perform(
                        cases=analysis_cases[level_id],
                        metrics=metrics[level_id],
                        stats=metric_stats[level_id],
                        confidence_alpha=sys_info.confidence_alpha,
                    )
                )
            except Exception as ex:
                if not skip_failed_analyses:
                    raise
                get_logger().warning(f"Analysis failed, skipped. Reason: {ex}")

        return all_results

    def _gen_cases_and_stats(
        self,
        sys_info: SysOutputInfo,
        sys_output: list[dict],
        statistics: Any,
        analysis_level: AnalysisLevel,
    ) -> tuple[list[AnalysisCase], dict[str, MetricStats]]:
        """Generates analysis cases and stats.

        Args:
            sys_info: Information about the system output.
            sys_output: TBD
            statistics: TBD
            analysis_level: Analysis level corresponding to the returned information.

        Returns:
            Tuple of following values:
                - List of analysis levels.
                - Mapping from metric name to stats.
        """
        if analysis_level.name != 'example':
            raise NotImplementedError(
                f'Does not support analysis level {analysis_level.name} by default'
            )

        # Calculate metrics
        true_data = [self._get_true_label(x) for x in sys_output]
        pred_data = [self._get_predicted_label(x) for x in sys_output]
        metric_stats = {
            name: config.to_metric().calc_stats_from_data(true_data, pred_data)
            for name, config in analysis_level.metric_configs.items()
        }

        # Calculate features
        cases: list[AnalysisCase] = []
        for i, output in progress(
            enumerate(sys_output), desc='calculating example-level features'
        ):
            case = AnalysisCase(sample_id=i, features={})
            for feat_name, feat_spec in analysis_level.features.items():
                if feat_spec.func is None:
                    case.features[feat_name] = output[feat_name]
                elif not feat_spec.require_training_set:
                    case.features[feat_name] = feat_spec.func(sys_info, output, case)
                elif statistics is not None:
                    case.features[feat_name] = feat_spec.func(
                        sys_info, output, case, statistics
                    )
            cases.append(case)
        return cases, metric_stats

    def get_overall_performance(
        self,
        sys_info: SysOutputInfo,
        metric_stats: list[dict[str, MetricStats]],
    ) -> dict[str, dict[str, MetricResult]]:
        """Get the overall performance according to metrics.

        Args:
            sys_info: Information about the system output
            analysis_cases: The cases to analyze
            metric_stats: any statistics useful to performing scoring

        Returns:
            a dictionary of metrics to overall performance numbers
        """
        overall_results: dict[str, dict[str, MetricResult]] = {}

        for my_level, my_stats in zip(sys_info.analysis_levels, metric_stats):
            my_results: dict[str, MetricResult] = {}

            for metric_name, metric_cfg in my_level.metric_configs.items():
                metric_stat = my_stats[metric_name]
                my_results[metric_name] = metric_cfg.to_metric().evaluate_from_stats(
                    metric_stat,
                    confidence_alpha=sys_info.confidence_alpha,
                )

<<<<<<< HEAD
=======
                value = metric_result.get_value(Score, "score").value
                ci = metric_result.get_value_or_none(ConfidenceInterval, "score_ci")

                my_results[metric_name] = Performance(
                    value=value,
                    confidence_score_low=ci.low if ci is not None else None,
                    confidence_score_high=ci.high if ci is not None else None,
                )

>>>>>>> 20bbaeea
            overall_results[my_level.name] = my_results

        return overall_results

    def deserialize_system_output(self, output: dict):
        """Deserialize the ystem output.

        Take a system output where the constituent data structures have been converted
        to serializable values and deserialize. By default do nothing.
        """
        return output

    def sort_bucket_info(
        self,
        analysis_results: list[AnalysisResult],
        sort_by: str,
        sort_by_metric: str | None = None,
        sort_ascending: bool = False,
    ) -> None:
        """Sorts the `performance_over_bucket` dictionary.

        It should be of the format
        {
            feature_name_1: {
                (bucket_1_interval_low, bucket_1_interval_up): BucketPerformance(
                    performances = [
                        Performance(metric_name = performance1),
                        ...,
                        Performance(metric_name = performancen)
                    ]
                ),
                ...
            },
            ...
        }

        Args:
            analysis_results: A list of analysis results.
            sort_by: 'key', 'performance_value', or 'n_bucket_samples';
                if 'key', sort by the bucket's lower boundary, alphabetically,
                low-to-high.
                if 'performance_value', sort by the `value` attribute of the
                BucketPerformance objects. Since each bucket has multiple metrics
                associated with it, see param sort_by_metric to choose which metric to
                sort on.
                if 'n_bucket_samples', sort by the number of samples in each bucket.
            sort_by_metric: Key of the metric name, or None. This argument must be set
                when and only when `sort_by` is `performance_value`.
                else, sort by the value of that metric.
            sort_ascending: if True, sort low-to-high; by default, sort high-to-low.
        """
        for analysis_result in analysis_results:
            if not isinstance(analysis_result, BucketAnalysisResult):
                continue
            bucket_result = analysis_result.bucket_performances

            # based on alphabetical order of the bucket lower boundary; low to high
            if sort_by == 'key':
                if bucket_result[0].bucket_interval is not None:
                    # Sort by intervals.
                    bucket_result.sort(key=lambda x: unwrap(x.bucket_interval))
                else:
                    # Sort by names.
                    bucket_result.sort(key=lambda x: unwrap(x.bucket_name))
            # sort based on the value of the first perf value, whatever that may
            # be; high to low
            elif sort_by == 'performance_value':
                if sort_by_metric is None:
                    raise ValueError("sort_by_metric must be set.")
                bucket_result.sort(
                    key=lambda x: unwrap(
                        x.results[sort_by_metric].get_value(Score, "score")
                    ).value,
                    reverse=not sort_ascending,
                )
            # sort by the number of samples in each bucket
            elif sort_by == 'n_bucket_samples':
                bucket_result.sort(
                    key=lambda x: x.n_samples, reverse=not sort_ascending
                )
            else:
                raise ValueError(f"Invalid sort_by: {sort_by}")

    def get_overall_statistics(
        self, metadata: dict, sys_output: list[dict]
    ) -> OverallStatistics:
        """Get the overall statistics information of the system output.

        Args:
            metadata: The metadata of the system
            sys_output: The system output itself
        """
        if metadata is None:
            metadata = {}
        if "task_name" not in metadata.keys():
            metadata["task_name"] = self.task_type().value

        sys_info = SysOutputInfo.from_dict(metadata)
        if sys_info.target_tokenizer is None:
            sys_info.target_tokenizer = self.get_tokenizer(sys_info.target_language)

        if sys_info.source_tokenizer is None:
            sys_info.source_tokenizer = (
                sys_info.target_tokenizer
                if sys_info.source_language == sys_info.target_language
                else self.get_tokenizer(sys_info.source_language)
            )

        # declare customized features: _features will be updated
        custom_features: dict = metadata.get('custom_features', {})
        custom_analyses: list = metadata.get('custom_analyses', [])

        metric_configs: dict[str, dict[str, MetricConfig]] = {
            "example": metadata.get('metric_configs', {})
        }

        sys_info.analysis_levels, sys_info.analyses = self._customize_analyses(
            sys_info, custom_features, metric_configs, custom_analyses
        )

        # get scoring statistics
        external_stats = self._gen_external_stats(sys_info)

        # generate cases for each level
        analysis_cases: list[list[AnalysisCase]] = []
        metric_stats: list[dict[str, MetricStats]] = []
        for analysis_level in sys_info.analysis_levels:
            my_cases, my_stats = self._gen_cases_and_stats(
                sys_info, sys_output, external_stats, analysis_level
            )
            analysis_cases.append(my_cases)
            metric_stats.append(my_stats)

        # calculate overall results
        overall_results = self.get_overall_performance(sys_info, metric_stats)
        sys_info.results = Result(overall=overall_results, analyses=[])
        return OverallStatistics(sys_info, analysis_cases, metric_stats)

    @final
    def process(
        self, metadata: dict, sys_output: list[dict], skip_failed_analyses: bool = False
    ) -> SysOutputInfo:
        """Run the whole process of processing the output.

        Args:
            metadata: The metadata used to specify information about processing.
            sys_output: They list of system outputs.
            skip_failed_analyses: Whether to skip failed analyses.

        Returns:
            Information about the processed system output.
        """
        overall_statistics = self.get_overall_statistics(metadata, sys_output)
        sys_info = unwrap(overall_statistics.sys_info)
        analyses = self.perform_analyses(
            sys_info,
            overall_statistics.analysis_cases,
            metric_stats=overall_statistics.metric_stats,
            skip_failed_analyses=skip_failed_analyses,
        )

        self.sort_bucket_info(
            analyses,
            sort_by=metadata.get('sort_by', 'key'),
            sort_by_metric=metadata.get('sort_by_metric'),
            sort_ascending=metadata.get('sort_ascending', False),
        )
        sys_info.results = Result(overall=sys_info.results.overall, analyses=analyses)
        return sys_info<|MERGE_RESOLUTION|>--- conflicted
+++ resolved
@@ -22,13 +22,7 @@
 from explainaboard.analysis.result import Result
 from explainaboard.info import OverallStatistics, SysOutputInfo
 from explainaboard.loaders import DatalabLoaderOption, get_loader_class
-from explainaboard.metrics.metric import (
-    ConfidenceInterval,
-    MetricConfig,
-    MetricResult,
-    MetricStats,
-    Score,
-)
+from explainaboard.metrics.metric import MetricConfig, MetricResult, MetricStats, Score
 from explainaboard.serialization.serializers import PrimitiveSerializer
 from explainaboard.utils.cache_api import (
     read_statistics_from_cache,
@@ -401,18 +395,6 @@
                     confidence_alpha=sys_info.confidence_alpha,
                 )
 
-<<<<<<< HEAD
-=======
-                value = metric_result.get_value(Score, "score").value
-                ci = metric_result.get_value_or_none(ConfidenceInterval, "score_ci")
-
-                my_results[metric_name] = Performance(
-                    value=value,
-                    confidence_score_low=ci.low if ci is not None else None,
-                    confidence_score_high=ci.high if ci is not None else None,
-                )
-
->>>>>>> 20bbaeea
             overall_results[my_level.name] = my_results
 
         return overall_results
@@ -483,9 +465,9 @@
                 if sort_by_metric is None:
                     raise ValueError("sort_by_metric must be set.")
                 bucket_result.sort(
-                    key=lambda x: unwrap(
-                        x.results[sort_by_metric].get_value(Score, "score")
-                    ).value,
+                    key=lambda x: x.results[cast(str, sort_by_metric)]
+                    .get_value(Score, "score")
+                    .value,
                     reverse=not sort_ascending,
                 )
             # sort by the number of samples in each bucket
