from __future__ import annotations

import abc
from collections.abc import Mapping
import json
from typing import Any, Optional

from datalabs import aggregating, Dataset, load_dataset
from eaas.config import Config
from tqdm import tqdm

from explainaboard import feature
from explainaboard.info import (
    BucketPerformance,
    FineGrainedStatistics,
    OverallStatistics,
    Performance,
    Result,
    SysOutputInfo,
)
from explainaboard.metric import Metric, MetricStats
from explainaboard.tasks import TaskType
from explainaboard.utils.async_eaas import AsyncEaaSClient
import explainaboard.utils.bucketing
from explainaboard.utils.db_api import read_statistics_from_db, write_statistics_to_db
from explainaboard.utils.py_utils import eprint, print_dict, sort_dict
from explainaboard.utils.tokenizer import SingleSpaceTokenizer
from explainaboard.utils.typing_utils import unwrap, unwrap_generator


class Processor(metaclass=abc.ABCMeta):
    """Base case for task-based processor"""

    @classmethod
    @abc.abstractmethod
    def task_type(cls) -> TaskType:
        """Returns the task type of this processor."""
        ...

    @classmethod
    @abc.abstractmethod
    def default_features(cls) -> feature.Features:
        """Returns default features for this processor."""
        ...

    # TODO(gneubig): this could potentially be moved directly into the task definition
    @classmethod
    @abc.abstractmethod
    def default_metrics(cls) -> list[str]:
        """Returns the default metrics of this processor."""
        ...

    def __init__(self) -> None:
        # Things to use only if necessary
        self._eaas_config: Optional[Config] = None
        self._eaas_client: Optional[AsyncEaaSClient] = None
        # self._statistics_func = None
        self._tokenizer = SingleSpaceTokenizer()
        self._user_defined_feature_config = None
        self._features = self.default_features()

    def _get_statistics_resources(
        self, dataset_split: Dataset
    ) -> Optional[Mapping[str, Any]]:
        """
        From a DataLab dataset split, get resources necessary to calculate statistics
        """
        return {"cls": self}  #

    @aggregating
    def _statistics_func(self):
        return {}

    def _gen_external_stats(
        self, sys_info: SysOutputInfo, statistics_func: aggregating
    ):
        """Generate external statistics that are gathered from a relatively costly source, such as the training
        set. These are gathered once and then cached for future use.

        :param sys_info: Information about the system outputs
        :param statistics_func: The function used to get the statistics
        :return: Statistics from, usually, the training set that are used to calculate other features
        """
        statistics = None
        if sys_info.dataset_name is not None:
            split_name = "train"
            sub_dataset = (
                None
                if sys_info.sub_dataset_name == "default"
                else sys_info.sub_dataset_name
            )
            try:
                # read statistics from db
                message = None
                if sys_info.reload_stat:
                    response = read_statistics_from_db(
                        sys_info.dataset_name, sub_dataset
                    )
                    message = json.loads(response.text.replace("null", ""))["message"]
                    if message == "success":
                        return json.loads(response.content)['content']
                # calculate statistics if not reloading or not found
                if (
                    not sys_info.reload_stat
                    or message
                    == "the dataset does not include the information of _stat"
                ):
                    dataset = load_dataset(sys_info.dataset_name, sub_dataset)
                    self._statistics_func.resources = self._get_statistics_resources(
                        dataset[split_name]
                    )
                    # print(f"self._statistics_func.resources:f\t{self._statistics_func.resources}")
                    new_train = dataset[split_name].apply(
                        self._statistics_func, mode="local"
                    )
                    statistics = new_train._stat
                    eprint("saving to database")
                    response = write_statistics_to_db(
                        sys_info.dataset_name, sub_dataset, content=statistics
                    )
                    eprint(response.content)
                # dataset does not exist
                else:
                    raise FileNotFoundError
            except FileNotFoundError:
                eprint(
                    "The dataset hasn't been supported by DataLab so no training set dependent features will be "
                    "supported by ExplainaBoard. You can add the dataset by: "
                    "https://github.com/ExpressAI/DataLab/blob/main/docs/SDK/add_new_datasets_into_sdk.md"
                )
        return statistics

    def _get_metrics(self, sys_info: SysOutputInfo) -> Optional[list[Metric]]:
        return [getattr(explainaboard.metric, name)() for name in sys_info.metric_names]

    def _gen_metric_stats(
        self, sys_info: SysOutputInfo, sys_output: list[dict]
    ) -> list[MetricStats]:
        """Generate sufficient statistics for scoring different metrics.

        :param sys_info: Information about the system outputs
        :param sys_output: The system output itself
        :return: Statistics sufficient for scoring
        """
        metrics = self._get_metrics(sys_info)
        true_data = [self._get_true_label(x) for x in sys_output]
        pred_data = [self._get_predicted_label(x) for x in sys_output]
        metric_stats = []
        for metric in metrics:
            metric_stats.append(metric.calc_stats_from_data(true_data, pred_data))
        return metric_stats

    def _get_feature_func(self, func_name: str):
        return getattr(self, f'_get_{func_name}')

    def _get_eaas_client(self):
        if not self._eaas_client:
            self._eaas_config = Config()
            self._eaas_client = AsyncEaaSClient()
            self._eaas_client.load_config(
                self._eaas_config
            )  # The config you have created above
        return self._eaas_client

    def _get_true_label(self, data_point: dict):
        """
        Get the true label from a data point. Returns "true_label" by default, but can be overloaded.
        :param data_point: the data point under consideration
        :return: the true label for the output
        """
        return data_point["true_label"]

    def _get_predicted_label(self, data_point: dict):
        """
        Get the predicted label from a data point. Returns "predicted_label" by default, but can be overloaded.
        :param data_point: the data point under consideration
        :return: the predicted label for the output
        """
        return data_point["predicted_label"]

    def _init_customized_features(self, metadata: dict):
        """
        declare the customized features for this processor.
        Args:
            metadata: the metadata information of system output

        Returns:

        """

        self._user_defined_feature_config = metadata.get(
            "user_defined_features_configs"
        )

        # print(f"self._user_defined_feature_config:\t{self._user_defined_feature_config}")

        # add user-defined features into features list
        if self._user_defined_feature_config is not None:
            for (
                feature_name,
                feature_config,
            ) in self._user_defined_feature_config.items():
                if feature_config["dtype"] == "string":
                    self._features[feature_name] = feature.Value(
                        dtype="string",
                        description=feature_config["description"],
                        is_bucket=True,
                        bucket_info=feature.BucketInfo(
                            method="bucket_attribute_discrete_value",
                            number=feature_config["num_buckets"],
                            setting=1,
                        ),
                    )
                elif feature_config['dtype'] == 'float':
                    self._features[feature_name] = feature.Value(
                        dtype="float",
                        description=feature_config["description"],
                        is_bucket=True,
                        bucket_info=feature.BucketInfo(
                            method="bucket_attribute_specified_bucket_value",
                            number=feature_config["num_buckets"],
                            setting=(),
                        ),
                    )
                else:
                    raise NotImplementedError

    def _complete_features(
        self, sys_info: SysOutputInfo, sys_output: list[dict], external_stats=None
    ) -> Optional[list[str]]:
        """
        This function takes in meta-data about system outputs, system outputs, and a few other optional pieces of
        information, then calculates feature functions and modifies `sys_output` to add these feature values

        :param sys_info: Information about the system output
        :param sys_output: The system output itself
        :param external_stats: Extenral statistics that are used to calculate training set specific features
        :return: The features that are active (e.g. skipping training set features when no training set available)
        """
        bucket_feature_funcs = {}
        sys_features = unwrap(sys_info.features)

        for bucket_feature in sys_features.get_bucket_features():

            # handles user-defined features
            if (
                self._user_defined_feature_config is not None
                and bucket_feature in self._user_defined_feature_config.keys()
                and (
                    external_stats is not None
                    or not sys_features[bucket_feature].require_training_set
                )
            ):
                bucket_feature_funcs[bucket_feature] = (
                    # no need to call a function for user-defined features;
                    # they are already in the data point itself
                    None,
                    sys_features[bucket_feature].require_training_set,
                )

            # handles all other features
            elif bucket_feature in sys_features.keys() and (
                external_stats is not None
                or not sys_features[bucket_feature].require_training_set
            ):
                bucket_feature_funcs[bucket_feature] = (
                    self._get_feature_func(bucket_feature),
                    sys_features[bucket_feature].require_training_set,
                )

        for _id, dict_sysout in tqdm(enumerate(sys_output), desc="featurizing"):
            # Get values of bucketing features
            for (
                bucket_key,
                (
                    bucket_func,
                    training_dependent,
                ),
            ) in bucket_feature_funcs.items():

                # handles user-defined features
                if (
                    self._user_defined_feature_config is not None
                    and bucket_key in self._user_defined_feature_config.keys()
                ):
                    # TODO(Pengfei): this should be generalized
                    feature_value = (
                        "_".join(dict_sysout[bucket_key])
                        if isinstance(dict_sysout[bucket_key], list)
                        else dict_sysout[bucket_key]
                    )
                    dict_sysout[bucket_key] = feature_value

                # handles all other features
                else:
                    dict_sysout[bucket_key] = (
                        bucket_func(dict_sysout, external_stats)
                        if training_dependent
                        else bucket_func(dict_sysout)
                    )

        return list(bucket_feature_funcs.keys())

    def _bucketing_samples(
        self,
        sys_info: SysOutputInfo,
        sys_output: list[dict],
        active_features: list[str],
        metric_stats=None,
    ) -> tuple[dict, dict]:
        """
        Separate samples into buckets and calculate performance over them
        :param sys_info: Information about the system output
        :param sys_output: The system output itself, already annotated with features
        :return:
            samples_over_bucket: a dictionary of feature name -> list of buckets and samples
            performances_over_bucket: a dictionary of feature name -> list of performances by bucket
        """
        if sys_info.features is None:
            return {}, {}

        # Bucketing
        samples_over_bucket = {}
        performances_over_bucket = {}
        for feature_name in tqdm(active_features, desc="bucketing"):
            # print(f"Feature Name: {feature_name}\n"
            #       f"Bucket Hyper:\n function_name: {sys_info.features[feature_name].bucket_info.method} \n"
            #       f"bucket_number: {sys_info.features[feature_name].bucket_info.number}\n"
            #       f"bucket_setting: {sys_info.features[feature_name].bucket_info.setting}\n")

            # Preparation for bucketing
            bucket_func = getattr(
                explainaboard.utils.bucketing,
                sys_info.features[feature_name].bucket_info.method,
            )
            # TODO(gneubig): make dict_obj more elegant so it doesn't have to copy memory
            samples_over_bucket[feature_name] = bucket_func(
                dict_obj={
                    x: sys_output[x][feature_name] for x in range(len(sys_output))
                },
                bucket_number=sys_info.features[feature_name].bucket_info.number,
                bucket_setting=sys_info.features[feature_name].bucket_info.setting,
            )

            # evaluating bucket: get bucket performance
            performances_over_bucket[feature_name] = self.get_bucket_performance(
                sys_info,
                sys_output,
                samples_over_bucket[feature_name],
                metric_stats=metric_stats,
            )

        return samples_over_bucket, performances_over_bucket

    def get_bucket_performance(
        self,
        sys_info: SysOutputInfo,
        sys_output: list[dict],
        samples_over_bucket: dict[str, list[int]],
        metric_stats: list[MetricStats] = None,
    ) -> dict[str, list[BucketPerformance]]:
        """
        This function defines how to get bucket-level performance w.r.t a given feature (e.g., sentence length)
        :param sys_info: Information about the system output
        :param sys_output: The system output itself
        :param samples_over_bucket: a dictionary mapping bucket interval names to sample IDs for that bucket
        :param metric_stats: any statistics useful to performing scoring
        :return: bucket_name_to_performance: a dictionary that maps bucket names to bucket performance
        """

<<<<<<< HEAD
        bucket_name_to_performance: dict[str, list[BucketPerformance]] = {}

=======
        # Get the functions to calculate metrics
        metric_funcs = self._get_metrics(sys_info)

        bucket_name_to_performance = {}
>>>>>>> aedf4c58
        for bucket_interval, sample_ids in samples_over_bucket.items():

            bucket_cases = []

            for sample_id in sample_ids:

                data_point = sys_output[sample_id]
                true_label = self._get_true_label(data_point)
                predicted_label = self._get_predicted_label(data_point)
                s_id = data_point["id"]

                # get a bucket of cases (e.g., errors)
                if sys_info.is_print_case:
                    if true_label != predicted_label:
                        bucket_case = str(s_id)
                        bucket_cases.append(bucket_case)

            bucket_name_to_performance[bucket_interval] = []
<<<<<<< HEAD
            for metric_name in unwrap_generator(sys_info.metric_names):
                metric_func = getattr(explainaboard.metric, metric_name)
                one_metric = metric_func(
                    true_labels=bucket_true_labels,
                    predicted_labels=bucket_predicted_labels,
                    is_print_confidence_interval=sys_info.is_print_confidence_interval,
=======
            for metric_name, metric_func, metric_stat in zip(
                sys_info.metric_names, metric_funcs, metric_stats
            ):
                bucket_stats = metric_stat.filter(sample_ids)
                metric_result = metric_func.evaluate_from_stats(
                    bucket_stats,
                    conf_value=0.05 if sys_info.is_print_confidence_interval else None,
                )

                conf_low, conf_high = (
                    metric_result.conf_interval
                    if metric_result.conf_interval
                    else (None, None)
>>>>>>> aedf4c58
                )

                bucket_performance = BucketPerformance(
                    bucket_name=bucket_interval,
                    metric_name=metric_name,
                    value=metric_result.value,
                    confidence_score_low=conf_low,
                    confidence_score_high=conf_high,
                    n_samples=len(bucket_stats),
                    bucket_samples=bucket_cases,
                )

                bucket_name_to_performance[bucket_interval].append(bucket_performance)

        return sort_dict(bucket_name_to_performance)

    def get_overall_performance(
        self,
        sys_info: SysOutputInfo,
        sys_output: list[dict],
        metric_stats: list[MetricStats],
    ) -> dict[str, Performance]:
        """
        Get the overall performance according to metrics
        :param sys_info: Information about the system output
        :param sys_output: The system output itself
        :param metric_stats: any statistics useful to performing scoring
        :return: a dictionary of metrics to overall performance numbers
        """
        predicted_labels, true_labels = [], []

        for _id, feature_table in enumerate(sys_output):
            predicted_labels.append(self._get_predicted_label(feature_table))
            true_labels.append(self._get_true_label(feature_table))

        metric_funcs = self._get_metrics(sys_info)

        overall_results = {}
<<<<<<< HEAD

        if sys_info.metric_names is not None:
            for metric_name in sys_info.metric_names:
                metric_func = getattr(explainaboard.metric, metric_name)
                one_metric = metric_func(
                    true_labels=true_labels,
                    predicted_labels=predicted_labels,
                    is_print_confidence_interval=sys_info.is_print_confidence_interval,
                )
                metric_result = one_metric.evaluate()

                overall_performance = Performance(
                    metric_name=metric_name,
                    value=metric_result["value"],
                    confidence_score_low=metric_result["confidence_score_low"],
                    confidence_score_high=metric_result["confidence_score_high"],
                )
                overall_results[metric_name] = overall_performance

=======
        for metric_name, metric_func, metric_stat in zip(
            sys_info.metric_names, metric_funcs, metric_stats
        ):
            metric_result = metric_func.evaluate_from_stats(
                metric_stat,
                conf_value=0.05 if sys_info.is_print_confidence_interval else None,
            )

            conf_low, conf_high = (
                metric_result.conf_interval
                if metric_result.conf_interval
                else (None, None)
            )

            overall_performance = Performance(
                metric_name=metric_name,
                value=metric_result.value,
                confidence_score_low=conf_low,
                confidence_score_high=conf_high,
            )
            overall_results[metric_name] = overall_performance
>>>>>>> aedf4c58
        return overall_results

    def _print_bucket_info(
        self, performances_over_bucket: dict[str, dict[str, list[BucketPerformance]]]
    ):
        """
        Print out performance bucket by bucket
        :param performances_over_bucket: dictionary of features -> buckets -> performance for different metrics
        """
        for feature_name, feature_value in performances_over_bucket.items():
            print_dict(feature_value, feature_name)

    def get_overall_statistics(
        self, metadata: dict, sys_output: list[dict]
    ) -> OverallStatistics:
        """
        Get the overall statistics information, including performance, of the system output
        :param metadata: The metadata of the system
        :param sys_output: The system output itself
        """
        if metadata is None:
            metadata = {}
        if "task_name" not in metadata.keys():
            metadata["task_name"] = self.task_type().value
        if "metric_names" not in metadata.keys():
            metadata["metric_names"] = self.default_metrics()
        sys_info = SysOutputInfo.from_dict(metadata)

        # declare customized features: _features will be updated
        self._init_customized_features(metadata)

        sys_info.features = self._features

        # get scoring statistics
        metric_stats = self._gen_metric_stats(sys_info, sys_output)
        external_stats = self._gen_external_stats(sys_info, self._statistics_func)
        active_features = self._complete_features(
            sys_info, sys_output, external_stats=external_stats
        )
        overall_results = self.get_overall_performance(
            sys_info, sys_output, metric_stats=metric_stats
        )
        return OverallStatistics(
            sys_info, metric_stats, active_features, overall_results
        )

    def get_fine_grained_statistics(
        self,
        sys_info: SysOutputInfo,
        sys_output: list[dict],
        active_features: list[str],
<<<<<<< HEAD
        scoring_stats=None,
    ) -> FineGrainedStatistics:
=======
        metric_stats=None,
    ) -> tuple[dict, dict]:
>>>>>>> aedf4c58
        samples_over_bucket, performance_over_bucket = self._bucketing_samples(
            sys_info, sys_output, active_features, metric_stats
        )
        """
        A wrapper function to expose _bucketing_samples for the web interface
        """
        return FineGrainedStatistics(samples_over_bucket, performance_over_bucket)

    def process(self, metadata: dict, sys_output: list[dict]):
        # TODO(Pengfei): Rethink if this is a good way to manipulate `system_output`
        overall_statistics = self.get_overall_statistics(metadata, sys_output)
<<<<<<< HEAD
        sys_info = unwrap(overall_statistics.sys_info)
        scoring_stats = overall_statistics.scoring_stats
        active_features = unwrap(overall_statistics.active_features)
        overall_results = overall_statistics.overall_results

        _samples_over_bucket, performance_over_bucket = self._bucketing_samples(
            sys_info, sys_output, active_features, scoring_stats=scoring_stats
=======
        sys_info = overall_statistics.sys_info
        metric_stats = overall_statistics.metric_stats
        active_features = overall_statistics.active_features
        overall_results = overall_statistics.overall_results
        samples_over_bucket, performance_over_bucket = self._bucketing_samples(
            sys_info, sys_output, active_features, metric_stats=metric_stats
>>>>>>> aedf4c58
        )
        self._print_bucket_info(performance_over_bucket)
        sys_info.results = Result(
            overall=overall_results, fine_grained=performance_over_bucket
        )
        return sys_info<|MERGE_RESOLUTION|>--- conflicted
+++ resolved
@@ -131,18 +131,21 @@
         return statistics
 
     def _get_metrics(self, sys_info: SysOutputInfo) -> Optional[list[Metric]]:
-        return [getattr(explainaboard.metric, name)() for name in sys_info.metric_names]
+        return [
+            getattr(explainaboard.metric, name)()
+            for name in unwrap(sys_info.metric_names)
+        ]
 
     def _gen_metric_stats(
         self, sys_info: SysOutputInfo, sys_output: list[dict]
-    ) -> list[MetricStats]:
+    ) -> Optional[list[MetricStats]]:
         """Generate sufficient statistics for scoring different metrics.
 
         :param sys_info: Information about the system outputs
         :param sys_output: The system output itself
         :return: Statistics sufficient for scoring
         """
-        metrics = self._get_metrics(sys_info)
+        metrics = unwrap(self._get_metrics(sys_info))
         true_data = [self._get_true_label(x) for x in sys_output]
         pred_data = [self._get_predicted_label(x) for x in sys_output]
         metric_stats = []
@@ -357,7 +360,7 @@
         sys_info: SysOutputInfo,
         sys_output: list[dict],
         samples_over_bucket: dict[str, list[int]],
-        metric_stats: list[MetricStats] = None,
+        metric_stats: Optional[list[MetricStats]] = None,
     ) -> dict[str, list[BucketPerformance]]:
         """
         This function defines how to get bucket-level performance w.r.t a given feature (e.g., sentence length)
@@ -368,15 +371,10 @@
         :return: bucket_name_to_performance: a dictionary that maps bucket names to bucket performance
         """
 
-<<<<<<< HEAD
-        bucket_name_to_performance: dict[str, list[BucketPerformance]] = {}
-
-=======
         # Get the functions to calculate metrics
         metric_funcs = self._get_metrics(sys_info)
 
-        bucket_name_to_performance = {}
->>>>>>> aedf4c58
+        bucket_name_to_performance: dict[str, list[BucketPerformance]] = {}
         for bucket_interval, sample_ids in samples_over_bucket.items():
 
             bucket_cases = []
@@ -395,16 +393,10 @@
                         bucket_cases.append(bucket_case)
 
             bucket_name_to_performance[bucket_interval] = []
-<<<<<<< HEAD
-            for metric_name in unwrap_generator(sys_info.metric_names):
-                metric_func = getattr(explainaboard.metric, metric_name)
-                one_metric = metric_func(
-                    true_labels=bucket_true_labels,
-                    predicted_labels=bucket_predicted_labels,
-                    is_print_confidence_interval=sys_info.is_print_confidence_interval,
-=======
             for metric_name, metric_func, metric_stat in zip(
-                sys_info.metric_names, metric_funcs, metric_stats
+                unwrap_generator(sys_info.metric_names),
+                unwrap_generator(metric_funcs),
+                unwrap_generator(metric_stats),
             ):
                 bucket_stats = metric_stat.filter(sample_ids)
                 metric_result = metric_func.evaluate_from_stats(
@@ -416,7 +408,6 @@
                     metric_result.conf_interval
                     if metric_result.conf_interval
                     else (None, None)
->>>>>>> aedf4c58
                 )
 
                 bucket_performance = BucketPerformance(
@@ -455,29 +446,10 @@
         metric_funcs = self._get_metrics(sys_info)
 
         overall_results = {}
-<<<<<<< HEAD
-
-        if sys_info.metric_names is not None:
-            for metric_name in sys_info.metric_names:
-                metric_func = getattr(explainaboard.metric, metric_name)
-                one_metric = metric_func(
-                    true_labels=true_labels,
-                    predicted_labels=predicted_labels,
-                    is_print_confidence_interval=sys_info.is_print_confidence_interval,
-                )
-                metric_result = one_metric.evaluate()
-
-                overall_performance = Performance(
-                    metric_name=metric_name,
-                    value=metric_result["value"],
-                    confidence_score_low=metric_result["confidence_score_low"],
-                    confidence_score_high=metric_result["confidence_score_high"],
-                )
-                overall_results[metric_name] = overall_performance
-
-=======
         for metric_name, metric_func, metric_stat in zip(
-            sys_info.metric_names, metric_funcs, metric_stats
+            unwrap_generator(sys_info.metric_names),
+            unwrap_generator(metric_funcs),
+            metric_stats,
         ):
             metric_result = metric_func.evaluate_from_stats(
                 metric_stat,
@@ -497,7 +469,6 @@
                 confidence_score_high=conf_high,
             )
             overall_results[metric_name] = overall_performance
->>>>>>> aedf4c58
         return overall_results
 
     def _print_bucket_info(
@@ -532,7 +503,7 @@
         sys_info.features = self._features
 
         # get scoring statistics
-        metric_stats = self._gen_metric_stats(sys_info, sys_output)
+        metric_stats = unwrap(self._gen_metric_stats(sys_info, sys_output))
         external_stats = self._gen_external_stats(sys_info, self._statistics_func)
         active_features = self._complete_features(
             sys_info, sys_output, external_stats=external_stats
@@ -549,13 +520,8 @@
         sys_info: SysOutputInfo,
         sys_output: list[dict],
         active_features: list[str],
-<<<<<<< HEAD
-        scoring_stats=None,
+        metric_stats=None,
     ) -> FineGrainedStatistics:
-=======
-        metric_stats=None,
-    ) -> tuple[dict, dict]:
->>>>>>> aedf4c58
         samples_over_bucket, performance_over_bucket = self._bucketing_samples(
             sys_info, sys_output, active_features, metric_stats
         )
@@ -567,22 +533,12 @@
     def process(self, metadata: dict, sys_output: list[dict]):
         # TODO(Pengfei): Rethink if this is a good way to manipulate `system_output`
         overall_statistics = self.get_overall_statistics(metadata, sys_output)
-<<<<<<< HEAD
         sys_info = unwrap(overall_statistics.sys_info)
-        scoring_stats = overall_statistics.scoring_stats
+        metric_stats = overall_statistics.metric_stats
         active_features = unwrap(overall_statistics.active_features)
-        overall_results = overall_statistics.overall_results
-
-        _samples_over_bucket, performance_over_bucket = self._bucketing_samples(
-            sys_info, sys_output, active_features, scoring_stats=scoring_stats
-=======
-        sys_info = overall_statistics.sys_info
-        metric_stats = overall_statistics.metric_stats
-        active_features = overall_statistics.active_features
         overall_results = overall_statistics.overall_results
         samples_over_bucket, performance_over_bucket = self._bucketing_samples(
             sys_info, sys_output, active_features, metric_stats=metric_stats
->>>>>>> aedf4c58
         )
         self._print_bucket_info(performance_over_bucket)
         sys_info.results = Result(
