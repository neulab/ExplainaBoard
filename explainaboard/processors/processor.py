--- conflicted
+++ resolved
@@ -250,13 +250,8 @@
         ]
         for my_analysis in progress(unwrap(sys_info.analyses)):
             level_id = level_map[my_analysis.level]
-<<<<<<< HEAD
-            all_results.append(
-                unwrap(
-=======
             try:
                 all_results.append(
->>>>>>> df48ff17
                     my_analysis.perform(
                         cases=analysis_cases[level_id],
                         metrics=metrics[level_id],
