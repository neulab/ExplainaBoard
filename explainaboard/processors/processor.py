from __future__ import annotations

import abc
from collections.abc import Mapping
import json
from typing import Any, Optional

from datalabs import aggregating, Dataset, load_dataset
from eaas.config import Config
from tqdm import tqdm

from explainaboard import feature
from explainaboard.info import (
    BucketPerformance,
    FineGrainedStatistics,
    OverallStatistics,
    Performance,
    print_bucket_dict,
    Result,
    SysOutputInfo,
)
from explainaboard.metric import Metric, MetricStats
from explainaboard.tasks import TaskType
from explainaboard.utils.async_eaas import AsyncEaaSClient
import explainaboard.utils.bucketing
from explainaboard.utils.db_api import read_statistics_from_db, write_statistics_to_db
from explainaboard.utils.py_utils import eprint, sort_dict
from explainaboard.utils.tokenizer import SingleSpaceTokenizer
from explainaboard.utils.typing_utils import unwrap, unwrap_generator


class Processor(metaclass=abc.ABCMeta):
    """Base case for task-based processor"""

    @classmethod
    @abc.abstractmethod
    def task_type(cls) -> TaskType:
        """Returns the task type of this processor."""
        ...

    @classmethod
    @abc.abstractmethod
    def default_features(cls) -> feature.Features:
        """Returns default features for this processor."""
        ...

    # TODO(gneubig): this could potentially be moved directly into the task definition
    @classmethod
    @abc.abstractmethod
    def default_metrics(cls) -> list[str]:
        """Returns the default metrics of this processor."""
        ...

    def __init__(self) -> None:
        # Things to use only if necessary
        self._eaas_config: Optional[Config] = None
        self._eaas_client: Optional[AsyncEaaSClient] = None
        # self._statistics_func = None
        self._tokenizer = SingleSpaceTokenizer()
        self._preprocessor = None
        self._user_defined_feature_config = None
        self._features = self.default_features()

    def _get_statistics_resources(
        self, dataset_split: Dataset
    ) -> Optional[Mapping[str, Any]]:
        """
        From a DataLab dataset split, get resources necessary to calculate statistics
        """
        return {"cls": self}  #

    @aggregating
    def _statistics_func(self):
        return {}

    def _gen_external_stats(
        self, sys_info: SysOutputInfo, statistics_func: aggregating
    ):
        """Generate external statistics that are gathered from a relatively costly
        source, such as the training set.
        These are gathered once and then cached for future use.

        :param sys_info: Information about the system outputs
        :param statistics_func: The function used to get the statistics
        :return: Statistics from, usually, the training set that are used to calculate
            other features
        """
        statistics = None
        if sys_info.dataset_name is not None:
            split_name = "train"
            sub_dataset = (
                None
                if sys_info.sub_dataset_name == "default"
                else sys_info.sub_dataset_name
            )
            try:
                # read statistics from db
                message = None
                if sys_info.reload_stat:
                    response = read_statistics_from_db(
                        sys_info.dataset_name, sub_dataset
                    )
                    message = json.loads(response.text.replace("null", ""))["message"]
                    if message == "success":
                        return json.loads(response.content)['content']
                # calculate statistics if not reloading or not found
                if (
                    not sys_info.reload_stat
                    or message
                    == "the dataset does not include the information of _stat"
                ):
                    dataset = load_dataset(sys_info.dataset_name, sub_dataset)
                    self._statistics_func.resources = self._get_statistics_resources(
                        dataset[split_name]
                    )
                    # print(f"self._statistics_func.resources:f\t{self._statistics_func.resources}")
                    new_train = dataset[split_name].apply(
                        self._statistics_func, mode="local"
                    )
                    statistics = new_train._stat
                    eprint("saving to database")
                    response = write_statistics_to_db(
                        sys_info.dataset_name, sub_dataset, content=statistics
                    )
                    eprint(response.content)
                # dataset does not exist
                else:
                    raise FileNotFoundError
            except FileNotFoundError:
                eprint(
                    """
The dataset hasn't been supported by DataLab so no training set dependent features will
be supported by ExplainaBoard. You can add the dataset by:
https://github.com/ExpressAI/DataLab/blob/main/docs/SDK/add_new_datasets_into_sdk.md
"""
                )
        return statistics

    def _get_metrics(self, sys_info: SysOutputInfo) -> list[Metric]:
        return [
<<<<<<< HEAD
            getattr(explainaboard.metric, name)(
                preprocessor=None
                if self._preprocessor is None
                else self._preprocessor.set_language(sys_info.language)
            )  # some metrics are language-dependent
=======
            getattr(explainaboard.metric, name)()
>>>>>>> 0fbb2048
            for name in unwrap(sys_info.metric_names)
        ]

    def _gen_metric_stats(
        self, sys_info: SysOutputInfo, sys_output: list[dict]
    ) -> Optional[list[MetricStats]]:
        """Generate sufficient statistics for scoring different metrics.

        :param sys_info: Information about the system outputs
        :param sys_output: The system output itself
        :return: Statistics sufficient for scoring
        """
        metrics = unwrap(self._get_metrics(sys_info))
        true_data = [self._get_true_label(x) for x in sys_output]
        pred_data = [self._get_predicted_label(x) for x in sys_output]
        metric_stats = []
        for metric in metrics:
            metric_stats.append(metric.calc_stats_from_data(true_data, pred_data))
        return metric_stats

    def _get_feature_func(self, func_name: str):
        return getattr(self, f'_get_{func_name}')

    def _get_eaas_client(self):
        if not self._eaas_client:
            self._eaas_config = Config()
            self._eaas_client = AsyncEaaSClient(self._eaas_config)
        return self._eaas_client

    def _get_true_label(self, data_point: dict):
        """
        Get the true label from a data point. Returns "true_label" by default, but can
        be overloaded.
        :param data_point: the data point under consideration
        :return: the true label for the output
        """
        return data_point["true_label"]

    def _get_predicted_label(self, data_point: dict):
        """
        Get the predicted label from a data point. Returns "predicted_label" by default,
        but can be overloaded.
        :param data_point: the data point under consideration
        :return: the predicted label for the output
        """
        return data_point["predicted_label"]

    def _init_customized_features(self, metadata: dict):
        """
        declare the customized features for this processor.
        Args:
            metadata: the metadata information of system output

        Returns:

        """

        self._user_defined_feature_config = metadata.get(
            "user_defined_features_configs"
        )

        # add user-defined features into features list
        if self._user_defined_feature_config is not None:
            for (
                feature_name,
                feature_config,
            ) in self._user_defined_feature_config.items():
                if feature_config["dtype"] == "string":
                    self._features[feature_name] = feature.Value(
                        dtype="string",
                        description=feature_config["description"],
                        is_bucket=True,
                        bucket_info=feature.BucketInfo(
                            method="bucket_attribute_discrete_value",
                            number=feature_config["num_buckets"],
                            setting=1,
                        ),
                    )
                elif feature_config['dtype'] == 'float':
                    self._features[feature_name] = feature.Value(
                        dtype="float",
                        description=feature_config["description"],
                        is_bucket=True,
                        bucket_info=feature.BucketInfo(
                            method="bucket_attribute_specified_bucket_value",
                            number=feature_config["num_buckets"],
                            setting=(),
                        ),
                    )
                else:
                    raise NotImplementedError

    def _complete_features(
        self, sys_info: SysOutputInfo, sys_output: list[dict], external_stats=None
    ) -> Optional[list[str]]:
        """
        This function takes in meta-data about system outputs, system outputs, and a few
        other optional pieces of information, then calculates feature functions and
        modifies `sys_output` to add these feature values

        :param sys_info: Information about the system output
        :param sys_output: The system output itself
        :param external_stats: Extenral statistics that are used to calculate training
            set specific features
        :return: The features that are active (e.g. skipping training set features when
            no training set available)
        """
        bucket_feature_funcs = {}
        sys_features = unwrap(sys_info.features)

        for bucket_feature in sys_features.get_bucket_features():

            # handles user-defined features
            if (
                self._user_defined_feature_config is not None
                and bucket_feature in self._user_defined_feature_config.keys()
                and (
                    external_stats is not None
                    or not sys_features[bucket_feature].require_training_set
                )
            ):
                bucket_feature_funcs[bucket_feature] = (
                    # no need to call a function for user-defined features;
                    # they are already in the data point itself
                    None,
                    sys_features[bucket_feature].require_training_set,
                )

            # handles all other features
            elif bucket_feature in sys_features.keys() and (
                external_stats is not None
                or not sys_features[bucket_feature].require_training_set
            ):
                bucket_feature_funcs[bucket_feature] = (
                    self._get_feature_func(bucket_feature),
                    sys_features[bucket_feature].require_training_set,
                )

        for _id, dict_sysout in tqdm(enumerate(sys_output), desc="featurizing"):
            # Get values of bucketing features
            for (
                bucket_key,
                (
                    bucket_func,
                    training_dependent,
                ),
            ) in bucket_feature_funcs.items():

                # handles user-defined features
                if (
                    self._user_defined_feature_config is not None
                    and bucket_key in self._user_defined_feature_config.keys()
                ):
                    # TODO(Pengfei): this should be generalized
                    feature_value = (
                        "_".join(dict_sysout[bucket_key])
                        if isinstance(dict_sysout[bucket_key], list)
                        else dict_sysout[bucket_key]
                    )
                    dict_sysout[bucket_key] = feature_value

                # handles all other features
                else:
                    dict_sysout[bucket_key] = (
                        bucket_func(dict_sysout, external_stats)
                        if training_dependent
                        else bucket_func(dict_sysout)
                    )

        return list(bucket_feature_funcs.keys())

    def _bucketing_samples(
        self,
        sys_info: SysOutputInfo,
        sys_output: list[dict],
        active_features: list[str],
        metric_stats=None,
    ) -> tuple[dict, dict]:
        """
        Separate samples into buckets and calculate performance over them
        :param sys_info: Information about the system output
        :param sys_output: The system output itself, already annotated with features
        :return:
            samples_over_bucket:
                a dictionary of feature name -> list of buckets and samples
            performances_over_bucket:
                a dictionary of feature name -> list of performances by bucket
        """
        sys_features = unwrap(sys_info.features)

        # Bucketing
        samples_over_bucket = {}
        performances_over_bucket = {}
        for feature_name in tqdm(active_features, desc="bucketing"):
            # Preparation for bucketing
            bucket_func = getattr(
                explainaboard.utils.bucketing,
                sys_features[feature_name].bucket_info.method,
            )
            # TODO(gneubig):
            # make dict_obj more elegant so it doesn't have to copy memory
            samples_over_bucket[feature_name] = bucket_func(
                dict_obj={
                    x: sys_output[x][feature_name] for x in range(len(sys_output))
                },
                bucket_number=sys_features[feature_name].bucket_info.number,
                bucket_setting=sys_features[feature_name].bucket_info.setting,
            )

            # evaluating bucket: get bucket performance
            performances_over_bucket[feature_name] = self.get_bucket_performance(
                sys_info,
                sys_output,
                samples_over_bucket[feature_name],
                metric_stats=metric_stats,
            )

        return samples_over_bucket, performances_over_bucket

    def get_bucket_performance(
        self,
        sys_info: SysOutputInfo,
        sys_output: list[dict],
        samples_over_bucket: dict[str, list[int]],
        metric_stats: Optional[list[MetricStats]] = None,
    ) -> dict[str, list[BucketPerformance]]:
        """
        This function defines how to get bucket-level performance w.r.t a given feature
        (e.g., sentence length)
        :param sys_info: Information about the system output
        :param sys_output: The system output itself
        :param samples_over_bucket: a dictionary mapping bucket interval names to sample
            IDs for that bucket
        :param metric_stats: any statistics useful to performing scoring
        :return: bucket_name_to_performance: a dictionary that maps bucket names to
            bucket performance
        """

        # Get the functions to calculate metrics
        metric_funcs = self._get_metrics(sys_info)

        bucket_name_to_performance: dict[str, BucketPerformance] = {}
        for bucket_interval, sample_ids in samples_over_bucket.items():

            bucket_cases = []
            for sample_id in sample_ids:
                data_point = sys_output[sample_id]
                true_label = self._get_true_label(data_point)
                predicted_label = self._get_predicted_label(data_point)
                s_id = data_point["id"]

                # get a bucket of cases (e.g., errors)
                if sys_info.is_print_case:
                    if true_label != predicted_label:
                        bucket_case = str(s_id)
                        bucket_cases.append(bucket_case)

            bucket_performance = BucketPerformance(
                bucket_name=bucket_interval,
                n_samples=len(sample_ids),
                bucket_samples=bucket_cases,
            )

            for metric_name, metric_func, metric_stat in zip(
                unwrap_generator(sys_info.metric_names),
                unwrap_generator(metric_funcs),
                unwrap_generator(metric_stats),
            ):
                bucket_stats = metric_stat.filter(sample_ids)
                metric_result = metric_func.evaluate_from_stats(
                    bucket_stats,
                    conf_value=sys_info.conf_value,
                )

                conf_low, conf_high = (
                    metric_result.conf_interval
                    if metric_result.conf_interval
                    else (None, None)
                )

                performance = Performance(
                    metric_name=metric_name,
                    value=metric_result.value,
                    confidence_score_low=conf_low,
                    confidence_score_high=conf_high,
                )

                bucket_performance.performances.append(performance)

            bucket_name_to_performance[bucket_interval] = bucket_performance

        return sort_dict(bucket_name_to_performance)

    def get_overall_performance(
        self,
        sys_info: SysOutputInfo,
        sys_output: list[dict],
        metric_stats: list[MetricStats],
    ) -> dict[str, Performance]:
        """
        Get the overall performance according to metrics
        :param sys_info: Information about the system output
        :param sys_output: The system output itself
        :param metric_stats: any statistics useful to performing scoring
        :return: a dictionary of metrics to overall performance numbers
        """
        predicted_labels, true_labels = [], []

        for _id, feature_table in enumerate(sys_output):
            predicted_labels.append(self._get_predicted_label(feature_table))
            true_labels.append(self._get_true_label(feature_table))

        metric_funcs = self._get_metrics(sys_info)

        overall_results = {}
        for metric_name, metric_func, metric_stat in zip(
            unwrap_generator(sys_info.metric_names),
            unwrap_generator(metric_funcs),
            metric_stats,
        ):
            metric_result = metric_func.evaluate_from_stats(
                metric_stat,
                conf_value=sys_info.conf_value,
            )

            conf_low, conf_high = (
                metric_result.conf_interval
                if metric_result.conf_interval
                else (None, None)
            )

            overall_performance = Performance(
                metric_name=metric_name,
                value=metric_result.value,
                confidence_score_low=conf_low,
                confidence_score_high=conf_high,
            )
            overall_results[metric_name] = overall_performance
        return overall_results

    def _print_bucket_info(
        self, performances_over_bucket: dict[str, dict[str, BucketPerformance]]
    ):
        """
        Print out performance bucket by bucket
        :param performances_over_bucket:
            dictionary of features -> buckets -> performance for different metrics
        """
        for feature_name, feature_value in performances_over_bucket.items():
            print_bucket_dict(feature_value, feature_name)

    def get_overall_statistics(
        self, metadata: dict, sys_output: list[dict]
    ) -> OverallStatistics:
        """
        Get the overall statistics information, including performance, of the system
        output
        :param metadata: The metadata of the system
        :param sys_output: The system output itself
        """
        if metadata is None:
            metadata = {}
        if "task_name" not in metadata.keys():
            metadata["task_name"] = self.task_type().value
        if "metric_names" not in metadata.keys():
            metadata["metric_names"] = self.default_metrics()
        sys_info = SysOutputInfo.from_dict(metadata)

        # declare customized features: _features will be updated
        self._init_customized_features(metadata)

        sys_info.features = self._features

        # get scoring statistics
        metric_stats = unwrap(self._gen_metric_stats(sys_info, sys_output))
        external_stats = self._gen_external_stats(sys_info, self._statistics_func)
        active_features = self._complete_features(
            sys_info, sys_output, external_stats=external_stats
        )
        overall_results = self.get_overall_performance(
            sys_info, sys_output, metric_stats=metric_stats
        )
        return OverallStatistics(
            sys_info, metric_stats, active_features, overall_results
        )

    def get_fine_grained_statistics(
        self,
        sys_info: SysOutputInfo,
        sys_output: list[dict],
        active_features: list[str],
        metric_stats=None,
    ) -> FineGrainedStatistics:
        samples_over_bucket, performance_over_bucket = self._bucketing_samples(
            sys_info, sys_output, active_features, metric_stats
        )
        """
        A wrapper function to expose _bucketing_samples for the web interface
        """
        return FineGrainedStatistics(samples_over_bucket, performance_over_bucket)

    def process(self, metadata: dict, sys_output: list[dict]):
        # TODO(Pengfei): Rethink if this is a good way to manipulate `system_output`
        overall_statistics = self.get_overall_statistics(metadata, sys_output)
        sys_info = unwrap(overall_statistics.sys_info)
        metric_stats = overall_statistics.metric_stats
        active_features = unwrap(overall_statistics.active_features)
        overall_results = overall_statistics.overall_results
        samples_over_bucket, performance_over_bucket = self._bucketing_samples(
            sys_info, sys_output, active_features, metric_stats=metric_stats
        )
        self._print_bucket_info(performance_over_bucket)
        sys_info.results = Result(
            overall=overall_results, fine_grained=performance_over_bucket
        )
        return sys_info<|MERGE_RESOLUTION|>--- conflicted
+++ resolved
@@ -138,15 +138,7 @@
 
     def _get_metrics(self, sys_info: SysOutputInfo) -> list[Metric]:
         return [
-<<<<<<< HEAD
-            getattr(explainaboard.metric, name)(
-                preprocessor=None
-                if self._preprocessor is None
-                else self._preprocessor.set_language(sys_info.language)
-            )  # some metrics are language-dependent
-=======
             getattr(explainaboard.metric, name)()
->>>>>>> 0fbb2048
             for name in unwrap(sys_info.metric_names)
         ]
 
