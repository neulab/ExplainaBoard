--- conflicted
+++ resolved
@@ -1,11 +1,7 @@
 from __future__ import annotations
 
 import abc
-<<<<<<< HEAD
-from typing import Any, Optional
-=======
-from typing import Any, cast, final, Optional
->>>>>>> 592b41d1
+from typing import Any, final, Optional
 
 from datalabs import aggregating, Dataset, DatasetDict, load_dataset
 from eaas.async_client import AsyncClient
