"""A parent class to represent processors."""

from __future__ import annotations

import abc
from collections.abc import Iterable
from typing import Any, cast, final, Optional

from eaas.async_client import AsyncClient
from eaas.config import Config

from explainaboard import TaskType
from explainaboard.analysis.analyses import (
    Analysis,
    AnalysisLevel,
    AnalysisResult,
    BucketAnalysis,
    BucketAnalysisResult,
)
from explainaboard.analysis.case import AnalysisCase
from explainaboard.analysis.feature import DataType, FeatureType, Value
from explainaboard.analysis.performance import Performance
from explainaboard.analysis.result import Result
from explainaboard.info import OverallStatistics, SysOutputInfo
from explainaboard.loaders import DatalabLoaderOption, get_loader_class
from explainaboard.metrics.metric import (
    ConfidenceInterval,
    MetricConfig,
    MetricStats,
    Score,
)
from explainaboard.serialization.serializers import PrimitiveSerializer
from explainaboard.serialization.types import Serializable, SerializableData
from explainaboard.utils.cache_api import (
    read_statistics_from_cache,
    write_statistics_to_cache,
)
from explainaboard.utils.logging import get_logger, progress
from explainaboard.utils.tokenizer import get_default_tokenizer, Tokenizer
from explainaboard.utils.typing_utils import narrow, unwrap, unwrap_generator


class Processor(Serializable, metaclass=abc.ABCMeta):
    """Base case for task-based processor."""

    @classmethod
    @abc.abstractmethod
    def task_type(cls) -> TaskType:
        """Returns the task type of this processor."""
        ...

    def get_tokenizer(self, lang: str | None) -> Tokenizer:
        """Return a tokenizer based on the language.

        Args:
            lang: the name of a language code.

        Returns:
            A suitable tokenizer for the specified language.
        """
        return get_default_tokenizer(lang)

    @abc.abstractmethod
    def default_analysis_levels(self) -> list[AnalysisLevel]:
        """Returns a list of analysis levels.

        These indicate different views of the higher-level example. For instance, a task
        may perform 'example'-level analysis, and 'token'-level analysis in which case
        this list would have one level for each.
        """
        ...

    @abc.abstractmethod
    def default_analyses(self) -> list[Analysis]:
        """Returns the analyses to be performed."""
        ...

    def continuous_feature_analyses(self) -> list[Analysis]:
        """Return analyses over all continuous features in the analysis levels."""
        analyses: list[Analysis] = []
        analysis_levels = self.default_analysis_levels()
        for lev in analysis_levels:
            # Continuous features
            for k, v in lev.features.items():
                if isinstance(v, Value) and v.dtype == DataType.FLOAT:
                    analyses.append(
                        BucketAnalysis(
                            level=lev.name,
                            description=lev.features[k].description,
                            feature=k,
                            method="continuous",
                        )
                    )
        return analyses

    @classmethod
    @abc.abstractmethod
    def default_metrics(
        cls, level='example', source_language=None, target_language=None
    ) -> list[MetricConfig]:
        """Returns the default metrics of this processor."""
        ...

    @classmethod
    def full_metric_list(
        cls, level='example', source_language=None, target_language=None
    ) -> list[MetricConfig]:
        """Returns an extensive list of metrics that may be used."""
        return cls.default_metrics(
            level=level,
            source_language=source_language,
            target_language=target_language,
        )

    @classmethod
    def metric_is_valid(cls, metric_config: MetricConfig) -> bool:
        """Checks if a particular metric is valid for a particular task."""
        return True

    def __init__(self) -> None:
        """Constructor."""
        # Things to use only if necessary
        self._eaas_config: Optional[Config] = None
        self._eaas_client: Optional[AsyncClient] = None
        # self._statistics_func = None
        self._preprocessor = None
        # A limit on the number of samples stored for each bucket. Hard-coded for now
        self._bucket_sample_limit = 50

    def _get_statistics_resources(self, sys_info: SysOutputInfo) -> dict[str, Any]:
        """From a DataLab dataset split, get resources to calculate statistics."""
        return {"cls": self, "sys_info": sys_info}  #

    @abc.abstractmethod
    def _statistics_func(self, samples: Iterable[Any], sys_info: SysOutputInfo):
        ...

    def _gen_external_stats(self, sys_info: SysOutputInfo):
        """Generate external statistics.

        These are gathered from a relatively costly source, such as the training set,
        then cached for future use.

        Args:
            sys_info: Information about the system outputs

        Returns:
            Statistics from, usually, the training set that are used to calculate
            other features
        """
        statistics = None
        if sys_info.dataset_name is not None:
            split_name = "train"
            sub_dataset = (
                None
                if sys_info.sub_dataset_name == "default"
                else sys_info.sub_dataset_name
            )
            # read statistics from cache
            if sys_info.reload_stat:
                statistics = read_statistics_from_cache(
                    sys_info.dataset_name, sub_dataset
                )
            if statistics is None:
                dataset = None
                try:
                    loader = get_loader_class(self.task_type()).from_datalab(
                        DatalabLoaderOption(
                            sys_info.dataset_name, sub_dataset, split=split_name
                        ),
                        output_data=None,
                    )
                    dataset = loader.load()
                except ValueError as e:
                    get_logger().warning(
                        f"{sys_info.dataset_name} could not be loaded by DataLab so"
                        " no training set dependent features will be supported by"
                        f" ExplainaBoard. Error: {e}"
                    )
                if dataset is not None:
                    statistics = self._statistics_func(dataset.samples, sys_info)
                    get_logger().info(
                        f"caching stats for {sys_info.dataset_name} {sub_dataset}"
                    )
                    write_statistics_to_cache(
                        statistics, sys_info.dataset_name, sub_dataset
                    )
        return statistics

    def _get_true_label(self, data_point: dict):
        """Get the true label from a data point.

        Returns "true_label" by default, but can be overloaded.

        Args:
            data_point: the data point under consideration

        Returns:
            the true label for the output
        """
        return data_point["true_label"]

    def _get_predicted_label(self, data_point: dict):
        """Get the predicted label from a data point.

        Returns "predicted_label" by default, but can be overloaded.

        Args:
            data_point: the data point under consideration

        Returns:
            the predicted label for the output
        """
        return data_point["predicted_label"]

    def _customize_analyses(
        self,
        sys_info: SysOutputInfo,
        custom_features: dict[str, dict[str, dict]] | None,
        metric_configs: dict[str, list[MetricConfig]] | None,
        custom_analyses: list[dict] | None,
    ) -> tuple[list[AnalysisLevel], list[Analysis]]:
        """Customize analyses for this processor.

        Args:
            custom_features: the features to customize
            metric_configs: additional metric configurations
            custom_analyses: the analyses to customize

        Returns:
            Customized analyses.
        """
        analysis_levels = self.default_analysis_levels()
        analyses = self.default_analyses()
        for level in analysis_levels:
            configs = unwrap(metric_configs)
            metric_gen = unwrap_generator(configs.get(level.name))
            for ind, metric_config in enumerate(metric_gen):
                if ind == 0:
                    level.metric_configs = [metric_config]
                else:
                    level.metric_configs.append(metric_config)
            for config in level.metric_configs:
                config.source_language = sys_info.source_language
                config.target_language = sys_info.target_language

        level_map = {x.name: x for x in analysis_levels}
        if custom_analyses is not None:
            analyses.extend([Analysis.from_dict(v) for v in custom_analyses])
        if custom_features is not None:
            ft_serializer = PrimitiveSerializer()

            for level_name, feature_content in custom_features.items():
                additional_features = {
                    k: narrow(FeatureType, ft_serializer.deserialize(v))  # type: ignore
                    if isinstance(v, dict)
                    else v
                    for k, v in feature_content.items()
                }
                level_map[level_name].features.update(additional_features)
        return analysis_levels, analyses

    @final
    def perform_analyses(
        self,
        sys_info: SysOutputInfo,
        analysis_cases: list[list[AnalysisCase]],
        metric_stats: list[list[MetricStats]],
        skip_failed_analyses: bool = False,
    ) -> list[AnalysisResult]:
        """Perform fine-grained analyses.

        Args:
            sys_info: Information about the system output
            analysis_cases: They cases to analyze
            metric_stats: The stats from which to calculate performance
            skip_failed_analyses: Whether to skip analyses when they encountered some
                errors.

        Returns:
            a dictionary of feature name -> list of performances by bucket
        """
        all_results: list[AnalysisResult] = []
        level_map = {v.name: i for i, v in enumerate(unwrap(sys_info.analysis_levels))}
        metrics = [
            [y.to_metric() for y in x.metric_configs]
            for x in unwrap(sys_info.analysis_levels)
        ]
        for my_analysis in progress(unwrap(sys_info.analyses)):
            level_id = level_map[my_analysis.level]
            try:
                all_results.append(
                    my_analysis.perform(
                        cases=analysis_cases[level_id],
                        metrics=metrics[level_id],
                        stats=metric_stats[level_id],
                        confidence_alpha=sys_info.confidence_alpha,
                    )
                )
            except Exception as ex:
                if not skip_failed_analyses:
                    raise
                get_logger().warning(f"Analysis failed, skipped. Reason: {ex}")

        return all_results

    def _gen_cases_and_stats(
        self,
        sys_info: SysOutputInfo,
        sys_output: list[dict],
        statistics: Any,
        analysis_level: AnalysisLevel,
    ) -> tuple[list[AnalysisCase], list[MetricStats]]:
        if analysis_level.name != 'example':
            raise NotImplementedError(
                f'Does not support analysis level {analysis_level.name} by default'
            )
        cases = []
        # Calculate metrics
        true_data = [self._get_true_label(x) for x in sys_output]
        pred_data = [self._get_predicted_label(x) for x in sys_output]
        metric_stats = [
            x.to_metric().calc_stats_from_data(true_data, pred_data)
            for x in analysis_level.metric_configs
        ]
        # Calculate features
        for i, output in progress(
            enumerate(sys_output), desc='calculating example-level features'
        ):
            case = AnalysisCase(sample_id=i, features={})
            for feat_name, feat_spec in analysis_level.features.items():
                if feat_spec.func is None:
                    case.features[feat_name] = output[feat_name]
                elif not feat_spec.require_training_set:
                    case.features[feat_name] = feat_spec.func(sys_info, output, case)
                elif statistics is not None:
                    case.features[feat_name] = feat_spec.func(
                        sys_info, output, case, statistics
                    )
            cases.append(case)
        return cases, metric_stats

    def get_overall_performance(
        self,
        sys_info: SysOutputInfo,
        analysis_cases: list[list[AnalysisCase]],
        metric_stats: list[list[MetricStats]],
    ) -> list[dict[str, Performance]]:
        """Get the overall performance according to metrics.

        Args:
            sys_info: Information about the system output
            analysis_cases: The cases to analyze
            metric_stats: any statistics useful to performing scoring

        Returns:
            a dictionary of metrics to overall performance numbers
        """
        overall_results: list[dict[str, Performance]] = []

        for my_level, my_cases, my_stats in zip(
            unwrap(sys_info.analysis_levels), analysis_cases, metric_stats
        ):

            my_results: dict[str, Performance] = {}

            for metric_cfg, metric_stat in zip(
                unwrap_generator(my_level.metric_configs),
                my_stats,
            ):
                metric_result = metric_cfg.to_metric().evaluate_from_stats(
                    metric_stat,
                    confidence_alpha=sys_info.confidence_alpha,
                )

                value = unwrap(metric_result.get_value(Score, "score")).value
                ci = metric_result.get_value(ConfidenceInterval, "score_ci")

<<<<<<< HEAD
                my_results[metric_cfg.name] = Performance(
                    value=metric_result.value,
                    confidence_score_low=confidence_low,
                    confidence_score_high=confidence_high,
=======
                overall_performance = Performance(
                    metric_name=metric_cfg.name,
                    value=value,
                    confidence_score_low=ci.low if ci is not None else None,
                    confidence_score_high=ci.high if ci is not None else None,
>>>>>>> 187dc88a
                )

            overall_results.append(my_results)

        return overall_results

    def deserialize_system_output(self, output: dict):
        """Deserialize the ystem output.

        Take a system output where the constituent data structures have been converted
        to serializable values and deserialize. By default do nothing.
        """
        return output

    def sort_bucket_info(
        self,
        analysis_results: list[AnalysisResult],
        sort_by: str,
        sort_by_metric: str | None = None,
        sort_ascending: bool = False,
    ) -> None:
        """Sorts the `performance_over_bucket` dictionary.

        It should be of the format
        {
            feature_name_1: {
                (bucket_1_interval_low, bucket_1_interval_up): BucketPerformance(
                    performances = [
                        Performance(metric_name = performance1),
                        ...,
                        Performance(metric_name = performancen)
                    ]
                ),
                ...
            },
            ...
        }

        Args:
            analysis_results: A list of analysis results.
            sort_by: 'key', 'performance_value', or 'n_bucket_samples';
                if 'key', sort by the bucket's lower boundary, alphabetically,
                low-to-high.
                if 'performance_value', sort by the `value` attribute of the
                BucketPerformance objects. Since each bucket has multiple metrics
                associated with it, see param sort_by_metric to choose which metric to
                sort on.
                if 'n_bucket_samples', sort by the number of samples in each bucket.
            sort_by_metric: Key of the metric name, or None. This argument must be set
                when and only when `sort_by` is `performance_value`.
                else, sort by the value of that metric.
            sort_ascending: if True, sort low-to-high; by default, sort high-to-low.
        """
        for analysis_result in analysis_results:
            if not isinstance(analysis_result, BucketAnalysisResult):
                continue
            bucket_result = analysis_result.bucket_performances

            # based on alphabetical order of the bucket lower boundary; low to high
            if sort_by == 'key':
                if bucket_result[0].bucket_interval is not None:
                    # Sort by intervals.
                    bucket_result.sort(key=lambda x: unwrap(x.bucket_interval))
                else:
                    # Sort by names.
                    bucket_result.sort(key=lambda x: unwrap(x.bucket_name))
            # sort based on the value of the first perf value, whatever that may
            # be; high to low
            elif sort_by == 'performance_value':
                if sort_by_metric is None:
                    raise ValueError("sort_by_metric must be set.")
                bucket_result.sort(
                    key=lambda x: x.performances[cast(str, sort_by_metric)].value,
                    reverse=not sort_ascending,
                )
            # sort by the number of samples in each bucket
            elif sort_by == 'n_bucket_samples':
                bucket_result.sort(
                    key=lambda x: x.n_samples, reverse=not sort_ascending
                )
            else:
                raise ValueError(f"Invalid sort_by: {sort_by}")

    def get_overall_statistics(
        self, metadata: dict, sys_output: list[dict]
    ) -> OverallStatistics:
        """Get the overall statistics information of the system output.

        Args:
            metadata: The metadata of the system
            sys_output: The system output itself
        """
        if metadata is None:
            metadata = {}
        if "task_name" not in metadata.keys():
            metadata["task_name"] = self.task_type().value

        sys_info = SysOutputInfo.from_dict(metadata)
        if sys_info.target_tokenizer is None:
            sys_info.target_tokenizer = self.get_tokenizer(sys_info.target_language)

        if sys_info.source_tokenizer is None:
            sys_info.source_tokenizer = (
                sys_info.target_tokenizer
                if sys_info.source_language == sys_info.target_language
                else self.get_tokenizer(sys_info.source_language)
            )

        # declare customized features: _features will be updated
        custom_features: dict = metadata.get('custom_features', {})
        custom_analyses: list = metadata.get('custom_analyses', [])

        metric_configs: dict[str, list[MetricConfig]] = {
            "example": metadata.get('metric_configs', [])
        }

        sys_info.analysis_levels, sys_info.analyses = self._customize_analyses(
            sys_info, custom_features, metric_configs, custom_analyses
        )

        # get scoring statistics
        external_stats = self._gen_external_stats(sys_info)

        # generate cases for each level
        analysis_cases: list[list[AnalysisCase]] = []
        metric_stats: list[list[MetricStats]] = []
        for analysis_level in unwrap(sys_info.analysis_levels):
            my_cases, my_stats = self._gen_cases_and_stats(
                sys_info, sys_output, external_stats, analysis_level
            )
            analysis_cases.append(my_cases)
            metric_stats.append(my_stats)

        # calculate overall results
        overall_results = self.get_overall_performance(
            sys_info, analysis_cases, metric_stats
        )
        sys_info.results = Result(overall=overall_results, analyses=[])
        return OverallStatistics(sys_info, analysis_cases, metric_stats)

    @final
    def process(
        self, metadata: dict, sys_output: list[dict], skip_failed_analyses: bool = False
    ) -> SysOutputInfo:
        """Run the whole process of processing the output.

        Args:
            metadata: The metadata used to specify information about processing.
            sys_output: They list of system outputs.
            skip_failed_analyses: Whether to skip failed analyses.

        Returns:
            Information about the processed system output.
        """
        overall_statistics = self.get_overall_statistics(metadata, sys_output)
        sys_info = unwrap(overall_statistics.sys_info)
        analyses = self.perform_analyses(
            sys_info,
            overall_statistics.analysis_cases,
            metric_stats=overall_statistics.metric_stats,
            skip_failed_analyses=skip_failed_analyses,
        )

        self.sort_bucket_info(
            analyses,
            sort_by=metadata.get('sort_by', 'key'),
            sort_by_metric=metadata.get('sort_by_metric'),
            sort_ascending=metadata.get('sort_ascending', False),
        )
        sys_info.results = Result(overall=sys_info.results.overall, analyses=analyses)
        return sys_info

    @final
    def serialize(self) -> dict[str, SerializableData]:
        """See Serializable.serialize."""
        return {}

    @final
    @classmethod
    def deserialize(cls, data: dict[str, SerializableData]) -> Serializable:
        """See Serializable.deserialize."""
        return cls()<|MERGE_RESOLUTION|>--- conflicted
+++ resolved
@@ -376,18 +376,10 @@
                 value = unwrap(metric_result.get_value(Score, "score")).value
                 ci = metric_result.get_value(ConfidenceInterval, "score_ci")
 
-<<<<<<< HEAD
                 my_results[metric_cfg.name] = Performance(
-                    value=metric_result.value,
-                    confidence_score_low=confidence_low,
-                    confidence_score_high=confidence_high,
-=======
-                overall_performance = Performance(
-                    metric_name=metric_cfg.name,
                     value=value,
                     confidence_score_low=ci.low if ci is not None else None,
                     confidence_score_high=ci.high if ci is not None else None,
->>>>>>> 187dc88a
                 )
 
             overall_results.append(my_results)
