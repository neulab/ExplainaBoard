from __future__ import annotations

import abc
<<<<<<< HEAD
from collections.abc import Iterable
from typing import Any, cast, final, Optional
=======
from typing import Any, final, Optional
>>>>>>> eefa3dd6

from eaas.async_client import AsyncClient
from eaas.config import Config

from explainaboard import TaskType
from explainaboard.analysis.analyses import (
    Analysis,
    AnalysisLevel,
    AnalysisResult,
    BucketAnalysis,
    BucketAnalysisResult,
)
from explainaboard.analysis.case import AnalysisCase
from explainaboard.analysis.feature import FeatureType
from explainaboard.analysis.performance import BucketPerformance, Performance
from explainaboard.analysis.result import Result
from explainaboard.info import OverallStatistics, SysOutputInfo
from explainaboard.loaders import DatalabLoaderOption, get_loader_class
from explainaboard.loaders.file_loader import FileLoaderReturn
from explainaboard.metrics.metric import MetricConfig, MetricStats
from explainaboard.utils.cache_api import (
    read_statistics_from_cache,
    write_statistics_to_cache,
)
from explainaboard.utils.logging import get_logger, progress
from explainaboard.utils.tokenizer import get_default_tokenizer
from explainaboard.utils.typing_utils import unwrap, unwrap_generator


class Processor(metaclass=abc.ABCMeta):
    """Base case for task-based processor"""

    @classmethod
    @abc.abstractmethod
    def task_type(cls) -> TaskType:
        """Returns the task type of this processor."""
        ...

    @abc.abstractmethod
    def default_analysis_levels(self) -> list[AnalysisLevel]:
        """Returns a list of analysis levels, indicating analyses that can be
        applied to different views of the higher-level example. For instance, a task may
        perform 'example'-level analysis, and 'token'-level analysis in which case this
        list would have one level for each."""
        ...

    @abc.abstractmethod
    def default_analyses(self) -> list[Analysis]:
        """Returns the analyses to be performed."""
        ...

    def continuous_feature_analyses(self) -> list[Analysis]:
        """Return analyses over
        all continuous features specified in the analysis levels."""
        analyses: list[Analysis] = []
        analysis_levels = self.default_analysis_levels()
        for lev in analysis_levels:
            # Continuous features
            for k, v in lev.features.items():
                if v.dtype == 'float32':
                    analyses.append(
                        BucketAnalysis(
                            level=lev.name,
                            description=lev.features[k].description,
                            feature=k,
                            method="continuous",
                        )
                    )
        return analyses

    @classmethod
    @abc.abstractmethod
    def default_metrics(
        cls, level='example', source_language=None, target_language=None
    ) -> list[MetricConfig]:
        """Returns the default metrics of this processor."""
        ...

    @classmethod
    def full_metric_list(
        cls, level='example', source_language=None, target_language=None
    ) -> list[MetricConfig]:
        """Returns an extensive list of metrics that may be used."""
        return cls.default_metrics(
            level=level,
            source_language=source_language,
            target_language=target_language,
        )

    @classmethod
    def metric_is_valid(cls, metric_config: MetricConfig) -> bool:
        """Checks if a particular metric is valid for a particular task"""
        return True

    def __init__(self) -> None:
        # Things to use only if necessary
        self._eaas_config: Optional[Config] = None
        self._eaas_client: Optional[AsyncClient] = None
        # self._statistics_func = None
        self._preprocessor = None
        # A limit on the number of samples stored for each bucket. Hard-coded for now
        self._bucket_sample_limit = 50

    def _get_statistics_resources(self, sys_info: SysOutputInfo) -> dict[str, Any]:
        """
        From a DataLab dataset split, get resources necessary to calculate statistics
        """
        return {"cls": self, "sys_info": sys_info}  #

    @abc.abstractmethod
    def _statistics_func(self, samples: Iterable, sys_info: SysOutputInfo):
        ...

    def _gen_external_stats(self, sys_info: SysOutputInfo):
        """Generate external statistics that are gathered from a relatively costly
        source, such as the training set.
        These are gathered once and then cached for future use.
        :param sys_info: Information about the system outputs
        :return: Statistics from, usually, the training set that are used to calculate
            other features
        """
        statistics = None
        if sys_info.dataset_name is not None:
            split_name = "train"
            sub_dataset = (
                None
                if sys_info.sub_dataset_name == "default"
                else sys_info.sub_dataset_name
            )
            # read statistics from cache
            if sys_info.reload_stat:
                statistics = read_statistics_from_cache(
                    sys_info.dataset_name, sub_dataset
                )
            if statistics is None:
                dataset: FileLoaderReturn | None = None
                try:
                    loader = get_loader_class(self.task_type()).from_datalab(
                        DatalabLoaderOption(
                            sys_info.dataset_name, sub_dataset, split=split_name
                        ),
                        output_data=None,
                    )
                    dataset = loader.load()
                except Exception:
                    pass
                if dataset is None:
                    get_logger().warning(
                        f"{sys_info.dataset_name} hasn't been supported by DataLab so"
                        " no training set dependent features will be supported by"
                        " ExplainaBoard. You can add the dataset by: https://github.com/ExpressAI/DataLab/blob/main/docs/SDK/add_new_datasets_into_sdk.md"  # noqa
                    )
                else:
                    statistics = self._statistics_func(dataset.samples, sys_info)
                    get_logger().info(
                        f"caching stats for {sys_info.dataset_name} {sub_dataset}"
                    )
                    write_statistics_to_cache(
                        statistics, sys_info.dataset_name, sub_dataset
                    )
        return statistics

    def _get_true_label(self, data_point: dict):
        """
        Get the true label from a data point. Returns "true_label" by default, but can
        be overloaded.
        :param data_point: the data point under consideration
        :return: the true label for the output
        """
        return data_point["true_label"]

    def _get_predicted_label(self, data_point: dict):
        """
        Get the predicted label from a data point. Returns "predicted_label" by default,
        but can be overloaded.
        :param data_point: the data point under consideration
        :return: the predicted label for the output
        """
        return data_point["predicted_label"]

    def _customize_analyses(
        self,
        sys_info: SysOutputInfo,
        custom_features: dict[str, dict[str, dict]] | None,
        metric_configs: dict[str, list[MetricConfig]] | None,
        custom_analyses: list[dict] | None,
    ) -> tuple[list[AnalysisLevel], list[Analysis]]:
        """
        Customize analyses for this processor
        Args:
            custom_features: the features to customize
            metric_configs: additional metric configurations
            custom_analyses: the analyses to customize

        Returns:

        """
        analysis_levels = self.default_analysis_levels()
        analyses = self.default_analyses()
        for level in analysis_levels:
            if metric_configs and level.name in metric_configs:
                for metric_config in metric_configs[level.name]:
                    level.metric_configs.append(metric_config)
            for config in level.metric_configs:
                config.source_language = sys_info.source_language
                config.target_language = sys_info.target_language
        level_map = {x.name: x for x in analysis_levels}
        if custom_analyses is not None:
            analyses.extend([Analysis.from_dict(v) for v in custom_analyses])
        if custom_features is not None:
            for level_name, feature_content in custom_features.items():
                level_map[level_name].features.update(
                    {
                        k: (FeatureType.from_dict(v) if isinstance(v, dict) else v)
                        for k, v in feature_content.items()
                    }
                )
        return analysis_levels, analyses

    @final
    def perform_analyses(
        self,
        sys_info: SysOutputInfo,
        analysis_cases: list[list[AnalysisCase]],
        metric_stats: list[list[MetricStats]],
        skip_failed_analyses: bool = False,
    ) -> list[AnalysisResult]:
        """
        Perform fine-grained analyses
        :param sys_info: Information about the system output
        :param analysis_cases: They cases to analyze
        :param metric_stats: The stats from which to calculate performance
        :param skip_failed_analyses: Whether to skip analyses when they encountered some
            errors.
        :return:
            performances_over_bucket:
                a dictionary of feature name -> list of performances by bucket
        """

        all_results: list[AnalysisResult] = []
        level_map = {v.name: i for i, v in enumerate(unwrap(sys_info.analysis_levels))}
        metrics = [
            [y.to_metric() for y in x.metric_configs]
            for x in unwrap(sys_info.analysis_levels)
        ]
        for my_analysis in progress(unwrap(sys_info.analyses)):
            level_id = level_map[my_analysis.level]
            try:
                all_results.append(
                    my_analysis.perform(
                        cases=analysis_cases[level_id],
                        metrics=metrics[level_id],
                        stats=metric_stats[level_id],
                        conf_value=sys_info.conf_value,
                    )
                )
            except Exception as ex:
                if not skip_failed_analyses:
                    raise
                get_logger().warning(f"Analysis failed, skipped. Reason: {ex}")

        return all_results

    def _gen_cases_and_stats(
        self,
        sys_info: SysOutputInfo,
        sys_output: list[dict],
        statistics: Any,
        analysis_level: AnalysisLevel,
    ) -> tuple[list[AnalysisCase], list[MetricStats]]:
        if analysis_level.name != 'example':
            raise NotImplementedError(
                f'Does not support analysis level {analysis_level.name} by default'
            )
        cases = []
        # Calculate metrics
        true_data = [self._get_true_label(x) for x in sys_output]
        pred_data = [self._get_predicted_label(x) for x in sys_output]
        metric_stats = [
            x.to_metric().calc_stats_from_data(true_data, pred_data)
            for x in analysis_level.metric_configs
        ]
        # Calculate features
        for i, output in progress(
            enumerate(sys_output), desc='calculating example-level features'
        ):
            case = AnalysisCase(sample_id=i, features={})
            for feat_name, feat_spec in analysis_level.features.items():
                if feat_spec.func is None:
                    case.features[feat_name] = output[feat_name]
                elif not feat_spec.require_training_set:
                    case.features[feat_name] = feat_spec.func(sys_info, output, case)
                elif statistics is not None:
                    case.features[feat_name] = feat_spec.func(
                        sys_info, output, case, statistics
                    )
            cases.append(case)
        return cases, metric_stats

    def get_overall_performance(
        self,
        sys_info: SysOutputInfo,
        analysis_cases: list[list[AnalysisCase]],
        metric_stats: list[list[MetricStats]],
    ) -> list[list[Performance]]:
        """
        Get the overall performance according to metrics
        :param sys_info: Information about the system output
        :param analysis_cases: The cases to analyze
        :param metric_stats: any statistics useful to performing scoring
        :return: a dictionary of metrics to overall performance numbers
        """

        overall_results = []
        for my_level, my_cases, my_stats in zip(
            unwrap(sys_info.analysis_levels), analysis_cases, metric_stats
        ):

            my_results = []
            for metric_cfg, metric_stat in zip(
                unwrap_generator(my_level.metric_configs),
                my_stats,
            ):
                metric_result = metric_cfg.to_metric().evaluate_from_stats(
                    metric_stat,
                    conf_value=sys_info.conf_value,
                )

                conf_low, conf_high = (
                    metric_result.conf_interval
                    if metric_result.conf_interval
                    else (None, None)
                )

                overall_performance = Performance(
                    metric_name=metric_cfg.name,
                    value=metric_result.value,
                    confidence_score_low=conf_low,
                    confidence_score_high=conf_high,
                )
                my_results.append(overall_performance)
            overall_results.append(my_results)
        return overall_results

    def deserialize_system_output(self, output: dict):
        """
        Take a system output where the constituent data structures have been converted
        to serializable values and deserialize. By default do nothing.
        """
        return output

    def sort_bucket_info(
        self,
        analysis_results: list[AnalysisResult],
        sort_by: str = 'value',
        sort_by_metric: str = 'first',
        sort_ascending: bool = False,
    ) -> None:
        """
        Sorts the `performance_over_bucket` dictionary, which should be of the format
        {
            feature_name_1: {
                (bucket_1_interval_low, bucket_1_interval_up): BucketPerformance(
                    performances = [
                        Performance(metric_name = performance1),
                        ...,
                        Performance(metric_name = performancen)
                    ]
                ),
                ...
            },
            ...
        }

        :param sort_by: 'key' or 'value';
            if 'key', sort by the bucket's lower boundary, alphabetically, low-to-high;
            if 'performance_value', sort by the `value` attribute of the
            BucketPerformance objects. Since each bucket has multiple metrics
            associated with it, see param sort_by_metric to choose which metric to
            sort on.
            if 'n_bucket_samples', sort by the number of samples in each bucket.
        :param sort_by_metric: 'first' or any string matching the metrics associated
        with this task.
            if 'first', sort by the value of the first BucketPerformance object,
            whichever that may be, high-to-low
            else, sort by the value of that metric.
        :param sort_ascending: if True, sort low-to-high; by default, sort high-to-low.
        """

        def value_by_name(bucket_perf: BucketPerformance) -> float:
            if sort_by_metric == 'first':
                return bucket_perf.performances[0].value
            for bp in bucket_perf.performances:
                if bp.metric_name == sort_by_metric:
                    return bp.value
            raise ValueError(f'could not find metric {sort_by_metric}')

        for analysis_result in analysis_results:
            if not isinstance(analysis_result, BucketAnalysisResult):
                continue
            bucket_result = analysis_result.bucket_performances

            # based on alphabetical order of the bucket lower boundary; low to high
            if sort_by == 'key':
                if bucket_result[0].bucket_interval is not None:
                    # Sort by intervals.
                    bucket_result.sort(key=lambda x: unwrap(x.bucket_interval))
                else:
                    # Sort by names.
                    bucket_result.sort(key=lambda x: unwrap(x.bucket_name))
            # sort based on the value of the first perf value, whatever that may
            # be; high to low
            elif sort_by == 'performance_value':
                bucket_result.sort(key=value_by_name, reverse=not sort_ascending)
            # sort by the number of samples in each bucket
            elif sort_by == 'n_bucket_samples':
                bucket_result.sort(
                    key=lambda x: x.n_samples, reverse=not sort_ascending
                )

    def get_overall_statistics(
        self, metadata: dict, sys_output: list[dict]
    ) -> OverallStatistics:
        """
        Get the overall statistics information, including performance, of the system
        output
        :param metadata: The metadata of the system
        :param sys_output: The system output itself
        """
        if metadata is None:
            metadata = {}
        if "task_name" not in metadata.keys():
            metadata["task_name"] = self.task_type().value

        sys_info = SysOutputInfo.from_dict(metadata)
        if sys_info.target_tokenizer is None:
            sys_info.target_tokenizer = get_default_tokenizer(
                task_type=self.task_type(), lang=sys_info.target_language
            )
        if sys_info.source_tokenizer is None:
            sys_info.source_tokenizer = (
                sys_info.target_tokenizer
                if sys_info.source_language == sys_info.target_language
                else get_default_tokenizer(
                    task_type=self.task_type(), lang=sys_info.source_language
                )
            )

        # declare customized features: _features will be updated
        custom_features: dict = metadata.get('custom_features', {})
        custom_analyses: list = metadata.get('custom_analyses', [])
        metric_configs: dict = metadata.get('metric_configs', {})
        sys_info.analysis_levels, sys_info.analyses = self._customize_analyses(
            sys_info, custom_features, metric_configs, custom_analyses
        )

        # get scoring statistics
        external_stats = self._gen_external_stats(sys_info)

        # generate cases for each level
        analysis_cases: list[list[AnalysisCase]] = []
        metric_stats: list[list[MetricStats]] = []
        for analysis_level in unwrap(sys_info.analysis_levels):
            my_cases, my_stats = self._gen_cases_and_stats(
                sys_info, sys_output, external_stats, analysis_level
            )
            analysis_cases.append(my_cases)
            metric_stats.append(my_stats)

        # calculate overall results
        overall_results = self.get_overall_performance(
            sys_info, analysis_cases, metric_stats
        )
        sys_info.results = Result(overall=overall_results, analyses=None)
        return OverallStatistics(sys_info, analysis_cases, metric_stats)

    @final
    def process(
        self, metadata: dict, sys_output: list[dict], skip_failed_analyses: bool = False
    ) -> SysOutputInfo:
        """"""
        overall_statistics = self.get_overall_statistics(metadata, sys_output)
        sys_info = unwrap(overall_statistics.sys_info)
        analyses = self.perform_analyses(
            sys_info,
            overall_statistics.analysis_cases,
            metric_stats=overall_statistics.metric_stats,
            skip_failed_analyses=skip_failed_analyses,
        )

        self.sort_bucket_info(
            analyses,
            sort_by=metadata.get('sort_by', 'key'),
            sort_by_metric=metadata.get('sort_by_metric', 'first'),
            sort_ascending=metadata.get('sort_ascending', False),
        )
        sys_info.results = Result(overall=sys_info.results.overall, analyses=analyses)
        return sys_info<|MERGE_RESOLUTION|>--- conflicted
+++ resolved
@@ -1,12 +1,8 @@
 from __future__ import annotations
 
 import abc
-<<<<<<< HEAD
 from collections.abc import Iterable
-from typing import Any, cast, final, Optional
-=======
 from typing import Any, final, Optional
->>>>>>> eefa3dd6
 
 from eaas.async_client import AsyncClient
 from eaas.config import Config
