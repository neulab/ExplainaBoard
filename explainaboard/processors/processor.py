import json
<<<<<<< HEAD
from typing import Callable, List, Tuple, Dict, Optional
=======
from typing import List, Tuple, Dict, Any, Mapping, Optional

from datalabs import load_dataset, aggregating, Dataset
>>>>>>> 57bdebe7

from explainaboard.utils.async_eaas import AsyncEaaSClient
from eaas.config import Config
from tqdm import tqdm

import explainaboard.metric
import explainaboard.utils.bucketing
from explainaboard import feature
from explainaboard.info import SysOutputInfo, Performance, BucketPerformance, Result
from explainaboard.tasks import TaskType
from explainaboard.utils.db_api import read_statistics_from_db, write_statistics_to_db
from explainaboard.utils.py_utils import (
    eprint,
    print_dict,
    sort_dict,
)
from explainaboard.utils.tokenizer import SingleSpaceTokenizer


class Processor:
    """Base case for task-based processor"""

    _features: feature.Features
    _task_type: TaskType
    # TODO(gneubig): this could potentially be moved directly into the task definition
    _default_metrics: List[str]

    def __init__(self) -> None:
        # Things to use only if necessary
        self._eaas_config = None
        self._eaas_client = None
        self._statistics_func = None
        self._tokenizer = SingleSpaceTokenizer()
        self._user_defined_feature_config = None

<<<<<<< HEAD
    def _init_statistics(
        self, sys_info: SysOutputInfo, statistics_func: Callable
    ) -> Optional[Dict]:
        """Take in information about the system outputs and a statistic calculating function and return a dictionary
        of statistics.
=======
    def _get_statistics_resources(
        self, dataset_split: Dataset
    ) -> Optional[Mapping[str, Any]]:
        """
        From a DataLab dataset split, get resources necessary to calculate statistics
        """
        return None

    def _gen_external_stats(
        self, sys_info: SysOutputInfo, statistics_func: aggregating
    ):
        """Generate external statistics that are gathered from a relatively costly source, such as the training
        set. These are gathered once and then cached for future use.
>>>>>>> 57bdebe7

        :param sys_info: Information about the system outputs
        :param statistics_func: The function used to get the statistics
        :return: Statistics from, usually, the training set that are used to calculate other features
        """
        statistics = None
        if sys_info.dataset_name is not None:
            split_name = "train"
            sub_dataset = (
                None
                if sys_info.sub_dataset_name == "default"
                else sys_info.sub_dataset_name
            )
            try:
                # read statistics from db
                message = None
                if sys_info.reload_stat:
                    response = read_statistics_from_db(
                        sys_info.dataset_name, sub_dataset
                    )
                    message = json.loads(response.text.replace("null", ""))["message"]
                    if message == "success":
                        return json.loads(response.content)['content']
                # calculate statistics if not reloading or not found
                if (
                    not sys_info.reload_stat
                    or message
                    == "the dataset does not include the information of _stat"
                ):
                    dataset = load_dataset(sys_info.dataset_name, sub_dataset)
                    statistics_func.resources = self._get_statistics_resources(dataset)
                    new_train = dataset[split_name].apply(statistics_func, mode="local")
                    statistics = new_train._stat
                    eprint("saving to database")
                    response = write_statistics_to_db(
                        sys_info.dataset_name, sub_dataset, content=statistics
                    )
                    eprint(response.content)
                # dataset does not exist
                else:
                    raise FileNotFoundError
            except FileNotFoundError:
                eprint(
                    "The dataset hasn't been supported by DataLab so no training set dependent features will be "
                    "supported by ExplainaBoard. You can add the dataset by: "
                    "https://github.com/ExpressAI/DataLab/blob/main/docs/SDK/add_new_datasets_into_sdk.md"
                )
        return statistics

    def _gen_scoring_stats(
        self, sys_info: SysOutputInfo, sys_output: List[dict]
    ) -> Any:
        """Generate sufficient statistics for scoring.

        :param sys_info: Information about the system outputs
        :param sys_output: The system output itself
        :return: Statistics sufficient for scoring
        """
        return None

    def _get_feature_func(self, func_name: str):
        return getattr(self, f'_get_{func_name}')

    def _get_eaas_client(self):
        if not self._eaas_client:
            self._eaas_config = Config()
            self._eaas_client = AsyncEaaSClient()
            self._eaas_client.load_config(
                self._eaas_config
            )  # The config you have created above
        return self._eaas_client

    def _get_true_label(self, data_point: dict):
        """
        Get the true label from a data point. Returns "true_label" by default, but can be overloaded.
        :param data_point: the data point under consideration
        :return: the true label for the output
        """
        return data_point["true_label"]

    def _get_predicted_label(self, data_point: dict):
        """
        Get the predicted label from a data point. Returns "predicted_label" by default, but can be overloaded.
        :param data_point: the data point under consideration
        :return: the predicted label for the output
        """
        return data_point["predicted_label"]

    def _complete_features(
        self, sys_info: SysOutputInfo, sys_output: List[dict], external_stats=None
    ) -> List[str]:
        """
        This function takes in meta-data about system outputs, system outputs, and a few other optional pieces of
        information, then calculates feature functions and modifies `sys_output` to add these feature values

        :param sys_info: Information about the system output
        :param sys_output: The system output itself
        :param external_stats: Extenral statistics that are used to calculate training set specific features
        :return: The features that are active (e.g. skipping training set features when no training set available)
        """
        # Get names of bucketing features
        bucket_feature_funcs = {}
        for bucket_feature in sys_info.features.get_bucket_features():

            # handles user-defined features
            if (
                self._user_defined_feature_config is not None
                and bucket_feature in self._user_defined_feature_config.keys()
                and (
                    external_stats is not None
                    or not sys_info.features[bucket_feature].require_training_set
                )
            ):
                bucket_feature_funcs[bucket_feature] = (
                    None,  # no need to call a function for user-defined features; they are already in the data point itself
                    sys_info.features[bucket_feature].require_training_set,
                )

            # handles all other features
            elif bucket_feature in sys_info.features.keys() and (
                external_stats is not None
                or not sys_info.features[bucket_feature].require_training_set
            ):
                bucket_feature_funcs[bucket_feature] = (
                    self._get_feature_func(bucket_feature),
                    sys_info.features[bucket_feature].require_training_set,
                )
        for _id, dict_sysout in tqdm(enumerate(sys_output), desc="featurizing"):
            # Get values of bucketing features
            for (
                bucket_key,
                (
                    bucket_func,
                    training_dependent,
                ),
            ) in bucket_feature_funcs.items():

                # handles user-defined features
                if (
                    self._user_defined_feature_config is not None
                    and bucket_key in self._user_defined_feature_config.keys()
                ):
                    feature_value = dict_sysout[bucket_key]
                    dict_sysout[bucket_key] = feature_value

                # handles all other features
                else:
                    dict_sysout[bucket_key] = (
                        bucket_func(dict_sysout, external_stats)
                        if training_dependent
                        else bucket_func(dict_sysout)
                    )
        return list(bucket_feature_funcs.keys())

    def _bucketing_samples(
        self,
        sys_info: SysOutputInfo,
        sys_output: List[dict],
        active_features: List[str],
        scoring_stats=None,
    ) -> Tuple[dict, dict]:
        """
        Separate samples into buckets and calculate performance over them
        :param sys_info: Information about the system output
        :param sys_output: The system output itself, already annotated with features
        :return:
            samples_over_bucket: a dictionary of feature name -> list of buckets and samples
            performances_over_bucket: a dictionary of feature name -> list of performances by bucket
        """

        # Bucketing
        samples_over_bucket = {}
        performances_over_bucket = {}
        for feature_name in tqdm(active_features, desc="bucketing"):
            # print(f"Feature Name: {feature_name}\n"
            #       f"Bucket Hyper:\n function_name: {sys_info.features[feature_name].bucket_info.method} \n"
            #       f"bucket_number: {sys_info.features[feature_name].bucket_info.number}\n"
            #       f"bucket_setting: {sys_info.features[feature_name].bucket_info.setting}\n")

            # Preparation for bucketing
            bucket_func = getattr(
                explainaboard.utils.bucketing,
                sys_info.features[feature_name].bucket_info.method,
            )
            # TODO(gneubig): make dict_obj more elegant so it doesn't have to copy memory
            samples_over_bucket[feature_name] = bucket_func(
                dict_obj={
                    x: sys_output[x][feature_name] for x in range(len(sys_output))
                },
                bucket_number=sys_info.features[feature_name].bucket_info.number,
                bucket_setting=sys_info.features[feature_name].bucket_info.setting,
            )

            # evaluating bucket: get bucket performance
            performances_over_bucket[feature_name] = self.get_bucket_performance(
                sys_info,
                sys_output,
                samples_over_bucket[feature_name],
                scoring_stats=scoring_stats,
            )

        return samples_over_bucket, performances_over_bucket

    def get_bucket_performance(
        self,
        sys_info: SysOutputInfo,
        sys_output: List[dict],
        samples_over_bucket: Dict[str, List[int]],
        scoring_stats: Any = None,
    ) -> Dict[str, List[BucketPerformance]]:
        """
        This function defines how to get bucket-level performance w.r.t a given feature (e.g., sentence length)
        :param sys_info: Information about the system output
        :param sys_output: The system output itself
        :param samples_over_bucket: a dictionary mapping bucket interval names to sample IDs for that bucket
        :param scoring_stats: any statistics useful to performing scoring
        :return: bucket_name_to_performance: a dictionary that maps bucket names to bucket performance
        """

        bucket_name_to_performance = {}
        for bucket_interval, sample_ids in samples_over_bucket.items():

            bucket_true_labels = []
            bucket_predicted_labels = []
            bucket_cases = []

            for sample_id in sample_ids:

                data_point = sys_output[sample_id]
                true_label = self._get_true_label(data_point)
                predicted_label = self._get_predicted_label(data_point)
                s_id = data_point["id"]

                # get a bucket of true/predicted labels
                bucket_true_labels.append(true_label)
                bucket_predicted_labels.append(predicted_label)
                # get a bucket of cases (e.g., errors)
                if sys_info.is_print_case:
                    if true_label != predicted_label:
                        bucket_case = str(s_id)
                        bucket_cases.append(bucket_case)

            bucket_name_to_performance[bucket_interval] = []
            for metric_name in sys_info.metric_names:
                metric_func = getattr(explainaboard.metric, metric_name)
                one_metric = metric_func(
                    true_labels=bucket_true_labels,
                    predicted_labels=bucket_predicted_labels,
                    is_print_confidence_interval=sys_info.is_print_confidence_interval,
                )
                metric_result = one_metric.evaluate()

                bucket_performance = BucketPerformance(
                    bucket_name=bucket_interval,
                    metric_name=metric_name,
                    value=metric_result["value"],
                    confidence_score_low=metric_result["confidence_score_low"],
                    confidence_score_high=metric_result["confidence_score_high"],
                    n_samples=len(bucket_true_labels),
                    bucket_samples=bucket_cases,
                )

                bucket_name_to_performance[bucket_interval].append(bucket_performance)

        return sort_dict(bucket_name_to_performance)

    def get_overall_performance(
        self,
        sys_info: SysOutputInfo,
        sys_output: List[dict],
        scoring_stats: Any = None,
    ) -> Dict[str, Performance]:
        """
        Get the overall performance according to metrics
        :param sys_info: Information about the system output
        :param sys_output: The system output itself
        :param scoring_stats: any statistics useful to performing scoring
        :return: a dictionary of metrics to overall performance numbers
        """
        predicted_labels, true_labels = [], []

        for _id, feature_table in enumerate(sys_output):

            predicted_labels.append(self._get_predicted_label(feature_table))
            true_labels.append(self._get_true_label(feature_table))

        overall_results = {}
        for metric_name in sys_info.metric_names:
            metric_func = getattr(explainaboard.metric, metric_name)
            one_metric = metric_func(
                true_labels=true_labels,
                predicted_labels=predicted_labels,
                is_print_confidence_interval=sys_info.is_print_confidence_interval,
            )
            metric_result = one_metric.evaluate()

            overall_performance = Performance(
                metric_name=metric_name,
                value=metric_result["value"],
                confidence_score_low=metric_result["confidence_score_low"],
                confidence_score_high=metric_result["confidence_score_high"],
            )
            overall_results[metric_name] = overall_performance
        return overall_results

    def _print_bucket_info(
        self, performances_over_bucket: Dict[str, Dict[str, List[BucketPerformance]]]
    ):
        """
        Print out performance bucket by bucket
        :param performances_over_bucket: dictionary of features -> buckets -> performance for different metrics
        """
        for feature_name, feature_value in performances_over_bucket.items():
            print_dict(feature_value, feature_name)

    def get_overall_statistics(self, metadata: dict, sys_output: List[dict]) -> dict:
        """
        Get the overall statistics information, including performance, of the system output
        :param metadata: The metadata of the system
        :param sys_output: The system output itself
        """
        if metadata is None:
            metadata = {}
        if "task_name" not in metadata.keys():
            metadata["task_name"] = self._task_type.value
        if "metric_names" not in metadata.keys():
            metadata["metric_names"] = self._default_metrics
        sys_info = SysOutputInfo.from_dict(metadata)
        sys_info.features = self._features
        scoring_stats = self._gen_scoring_stats(sys_info, sys_output)
        external_stats = self._gen_external_stats(sys_info, self._statistics_func)
        active_features = self._complete_features(
            sys_info, sys_output, external_stats=external_stats
        )
        overall_results = self.get_overall_performance(sys_info, sys_output)
        return {
            "sys_info": sys_info,
            "statistics": statistics,
            "active_features": active_features,
            "overall_results": overall_results,
        }

    def get_fine_grained_statistics(
        self,
        sys_info: SysOutputInfo,
        sys_output: List[dict],
        active_features: List[str],
    ) -> Tuple[dict, dict]:
        samples_over_bucket, performance_over_bucket = self._bucketing_samples(
            sys_info, sys_output, active_features
        )
        """
        A wrapper function to expose _bucketing_samples for the web interface
        """
        return {
            "samples_over_bucket": samples_over_bucket,
            "performance_over_bucket": performance_over_bucket,
        }

    def process(self, metadata: dict, sys_output: List[dict]):
        overall_statistics = self.get_overall_statistics(metadata, sys_output)
        sys_info = overall_statistics["sys_info"]
        active_features = overall_statistics["active_features"]
        overall_results = overall_statistics["overall_results"]
        samples_over_bucket, performance_over_bucket = self._bucketing_samples(
            sys_info, sys_output, active_features, scoring_stats=scoring_stats
        )
        overall_results = self.get_overall_performance(
            sys_info, sys_output, scoring_stats=scoring_stats
        )
        self._print_bucket_info(performance_over_bucket)
        sys_info.results = Result(
            overall=overall_results, fine_grained=performance_over_bucket
        )
        return sys_info<|MERGE_RESOLUTION|>--- conflicted
+++ resolved
@@ -1,11 +1,7 @@
 import json
-<<<<<<< HEAD
-from typing import Callable, List, Tuple, Dict, Optional
-=======
 from typing import List, Tuple, Dict, Any, Mapping, Optional
 
 from datalabs import load_dataset, aggregating, Dataset
->>>>>>> 57bdebe7
 
 from explainaboard.utils.async_eaas import AsyncEaaSClient
 from eaas.config import Config
@@ -41,13 +37,6 @@
         self._tokenizer = SingleSpaceTokenizer()
         self._user_defined_feature_config = None
 
-<<<<<<< HEAD
-    def _init_statistics(
-        self, sys_info: SysOutputInfo, statistics_func: Callable
-    ) -> Optional[Dict]:
-        """Take in information about the system outputs and a statistic calculating function and return a dictionary
-        of statistics.
-=======
     def _get_statistics_resources(
         self, dataset_split: Dataset
     ) -> Optional[Mapping[str, Any]]:
@@ -61,7 +50,6 @@
     ):
         """Generate external statistics that are gathered from a relatively costly source, such as the training
         set. These are gathered once and then cached for future use.
->>>>>>> 57bdebe7
 
         :param sys_info: Information about the system outputs
         :param statistics_func: The function used to get the statistics
@@ -399,7 +387,7 @@
         overall_results = self.get_overall_performance(sys_info, sys_output)
         return {
             "sys_info": sys_info,
-            "statistics": statistics,
+            "scoring_stats": scoring_stats,
             "active_features": active_features,
             "overall_results": overall_results,
         }
@@ -409,9 +397,10 @@
         sys_info: SysOutputInfo,
         sys_output: List[dict],
         active_features: List[str],
+        scoring_stats=None,
     ) -> Tuple[dict, dict]:
         samples_over_bucket, performance_over_bucket = self._bucketing_samples(
-            sys_info, sys_output, active_features
+            sys_info, sys_output, active_features, scoring_stats
         )
         """
         A wrapper function to expose _bucketing_samples for the web interface
@@ -424,6 +413,7 @@
     def process(self, metadata: dict, sys_output: List[dict]):
         overall_statistics = self.get_overall_statistics(metadata, sys_output)
         sys_info = overall_statistics["sys_info"]
+        scoring_stats = overall_statistics["scoring_stats"]
         active_features = overall_statistics["active_features"]
         overall_results = overall_statistics["overall_results"]
         samples_over_bucket, performance_over_bucket = self._bucketing_samples(
