from __future__ import annotations

from collections.abc import Iterator
from typing import Any

from datalabs import aggregating

from explainaboard import feature
from explainaboard.processors.processor import Processor
from explainaboard.processors.processor_registry import register_processor
from explainaboard.tasks import TaskType
import explainaboard.utils.feature_funcs
<<<<<<< HEAD
from explainaboard.utils.py_utils import sort_dict
from explainaboard.utils.typing_utils import unwrap
=======
>>>>>>> aedf4c58


@register_processor(TaskType.question_answering_extractive)
class QAExtractiveProcessor(Processor):
    @classmethod
    def task_type(cls) -> TaskType:
        return TaskType.question_answering_extractive

    @classmethod
    def default_features(cls) -> feature.Features:
        return feature.Features(
            {
                "title": feature.Value("string"),
                "context": feature.Value("string"),
                "question": feature.Value("string"),
                "id": feature.Value("string"),
                "answers": feature.Sequence(feature.Value("string")),
                "predicted_answers": feature.Value("string"),
                "context_length": feature.Value(
                    dtype="float",
                    description="context length",
                    is_bucket=True,
                    bucket_info=feature.BucketInfo(
                        method="bucket_attribute_specified_bucket_value",
                        number=4,
                        setting=(),
                    ),
                ),
                "question_length": feature.Value(
                    dtype="float",
                    description="question length",
                    is_bucket=True,
                    bucket_info=feature.BucketInfo(
                        method="bucket_attribute_specified_bucket_value",
                        number=4,
                        setting=(),
                    ),
                ),
                "answer_length": feature.Value(
                    dtype="float",
                    description="answer length",
                    is_bucket=True,
                    bucket_info=feature.BucketInfo(
                        method="bucket_attribute_specified_bucket_value",
                        number=4,
                        setting=(),
                    ),
                ),
                "num_oov": feature.Value(
                    dtype="float",
                    description="the number of out-of-vocabulary words",
                    is_bucket=True,
                    bucket_info=feature.BucketInfo(
                        method="bucket_attribute_specified_bucket_value",
                        number=4,
                        setting=(),
                    ),
                    require_training_set=True,
                ),
                "fre_rank": feature.Value(
                    dtype="float",
                    description="the average rank of each work based on its frequency in training set",
                    is_bucket=True,
                    bucket_info=feature.BucketInfo(
                        method="bucket_attribute_specified_bucket_value",
                        number=4,
                        setting=(),
                    ),
                    require_training_set=True,
                ),
                # "sim_context_question": feature.Value(dtype="float",
                #                                is_bucket=True,
                #                                bucket_info=feature.BucketInfo(
                #                                    method="bucket_attribute_specified_bucket_value",
                #                                    number=4,
                #                                    setting=()))
            }
        )

    @classmethod
    def default_metrics(cls) -> list[str]:
        return ["F1ScoreQA", "ExactMatchQA"]

    @aggregating()
    def _statistics_func(self, samples: Iterator):
        """
        Input:
        samples: [{
         "id":str
         "context":str
         "question":str
         "answers":Dict
         "options"
        }]
        """

        # TODO(gneubig): BEWARE THIS IS HACKY. This should use the same tokenizer as the processor.
        # tokenizer = SingleSpaceTokenizer()

        return explainaboard.utils.feature_funcs.accumulate_vocab_from_samples(
            samples, lambda x: x['context'], self._tokenizer
        )

    # --- Feature functions accessible by ExplainaboardBuilder._get_feature_func()
    def _get_context_length(self, existing_features: dict):
        return len(self._tokenizer(existing_features["context"]))

    def _get_question_length(self, existing_features: dict):
        return len(self._tokenizer(existing_features["question"]))

    def _get_answer_length(self, existing_features: dict):
        if isinstance(existing_features["answers"]["text"], list):
            return len(self._tokenizer(existing_features["answers"]["text"][0]))
        else:
            return len(self._tokenizer(existing_features["answers"]["text"]))

    def _get_sim_context_question(self, existing_features: dict):

        references = existing_features["context"]
        hypothesis = existing_features["question"]

        res_json = self._get_eaas_client().bleu([[references]], [hypothesis], lang="en")
        return res_json["corpus_bleu"]

    # training set dependent features (could be merged for optimization?)
    def _get_num_oov(self, existing_features: dict, statistics: Any):
        return explainaboard.utils.feature_funcs.feat_num_oov(
            existing_features, statistics, lambda x: x['context'], self._tokenizer
        )

    def _get_fre_rank(self, existing_features: dict, statistics: Any):
        return explainaboard.utils.feature_funcs.feat_freq_rank(
            existing_features, statistics, lambda x: x['context'], self._tokenizer
        )

    # --- End feature functions

    def _get_true_label(self, data_point: dict):
        return data_point["answers"]["text"]

<<<<<<< HEAD
        for _id, feature_table in enumerate(sys_output):
            predicted_answers.append(feature_table["predicted_answers"]["text"])
            true_answers.append(feature_table["answers"]["text"])

        overall = {}
        for metric_name in unwrap(sys_info.metric_names):
            # TODO(gneubig): is it necessary to have this as a separate interface than the other metrics?
            #                probably not. it'd be good to unify these.
            metric_func = getattr(explainaboard.utils.eval_basic_qa, metric_name)
            overall_value = metric_func(true_answers, predicted_answers)

            overall_value = overall_value
            overall_performance = Performance(
                metric_name=metric_name,
                value=overall_value,
            )
            overall[metric_name] = overall_performance
        return overall

    # TODO(gneubig): this should be generalized
    def get_bucket_performance(
        self,
        sys_info: SysOutputInfo,
        sys_output: list[dict],
        samples_over_bucket: dict[str, list[int]],
        scoring_stats: Any = None,
    ) -> dict[str, list[BucketPerformance]]:
        """
        This function defines how to get bucket-level performance w.r.t a given feature (e.g., sentence length)
        :param sys_info: Information about the system output
        :param sys_output: The system output itself
        :param samples_over_bucket: a dictionary mapping bucket interval names to sample IDs for that bucket
        :return: bucket_name_to_performance: a dictionary that maps bucket names to bucket performance
        """

        bucket_name_to_performance: dict[str, list[BucketPerformance]] = {}
        for bucket_interval, sample_ids in samples_over_bucket.items():

            bucket_true_labels = []
            bucket_predicted_labels = []
            bucket_cases = []

            for sample_id in sample_ids:

                true_label = sys_output[int(sample_id)]["answers"]["text"]
                if isinstance(true_label, list):
                    true_label = true_label[0]

                predicted_label = sys_output[int(sample_id)]["predicted_answers"][
                    "text"
                ]
                s_id = sys_output[int(sample_id)]["id"]

                # get a bucket of true/predicted labels
                bucket_true_labels.append(true_label)
                bucket_predicted_labels.append(predicted_label)
                # get a bucket of cases (e.g., errors)
                if sys_info.is_print_case:
                    if true_label != predicted_label:
                        # bucket_case = true_label[0] + "|||" + predicted_label + "|||" + sent
                        # bucket_case = {"true_answer": (sample_id, ["true_answers","text"]),
                        #                "predicted_answer": (sample_id, ["predicted_answer"]),
                        #                "question": (sample_id, ["question"])}
                        bucket_case = str(s_id)
                        bucket_cases.append(bucket_case)

            bucket_name_to_performance[bucket_interval] = []
            for metric_name in unwrap(sys_info.metric_names):
                # TODO(gneubig): is it necessary to have this as a separate interface than the other metrics?
                #                probably not. it'd be good to unify these.
                metric_func = getattr(explainaboard.utils.eval_basic_qa, metric_name)
                bucket_value = metric_func(bucket_true_labels, bucket_predicted_labels)

                bucket_performance = BucketPerformance(
                    bucket_name=bucket_interval,
                    metric_name=metric_name,
                    value=bucket_value,
                    n_samples=len(bucket_true_labels),
                    bucket_samples=bucket_cases,
                )

                bucket_name_to_performance[bucket_interval].append(bucket_performance)

        return sort_dict(bucket_name_to_performance)


# @aggregating(
#     name="get_statistics",
#     contributor="datalab",
#     task="qa-extractive",
#     description="Calculate the overall statistics (e.g., average length) of "
#     "a given text classification dataset",
# )
# def get_statistics(samples: Iterator):
#     """
#     Input:
#     samples: [{
#      "id":str
#      "context":str
#      "question":str
#      "answers":Dict
#      "options"
#     }]
#     """
#
#     # TODO(gneubig): BEWARE THIS IS HACKY. This should use the same tokenizer as the processor.
#     tokenizer = SingleSpaceTokenizer()
#
#     return explainaboard.utils.feature_funcs.accumulate_vocab_from_samples(
#         samples, lambda x: x['context'], tokenizer
#     )
=======
    def _get_predicted_label(self, data_point: dict):
        return data_point["predicted_answers"]["text"]
>>>>>>> aedf4c58
<|MERGE_RESOLUTION|>--- conflicted
+++ resolved
@@ -10,11 +10,6 @@
 from explainaboard.processors.processor_registry import register_processor
 from explainaboard.tasks import TaskType
 import explainaboard.utils.feature_funcs
-<<<<<<< HEAD
-from explainaboard.utils.py_utils import sort_dict
-from explainaboard.utils.typing_utils import unwrap
-=======
->>>>>>> aedf4c58
 
 
 @register_processor(TaskType.question_answering_extractive)
@@ -155,119 +150,5 @@
     def _get_true_label(self, data_point: dict):
         return data_point["answers"]["text"]
 
-<<<<<<< HEAD
-        for _id, feature_table in enumerate(sys_output):
-            predicted_answers.append(feature_table["predicted_answers"]["text"])
-            true_answers.append(feature_table["answers"]["text"])
-
-        overall = {}
-        for metric_name in unwrap(sys_info.metric_names):
-            # TODO(gneubig): is it necessary to have this as a separate interface than the other metrics?
-            #                probably not. it'd be good to unify these.
-            metric_func = getattr(explainaboard.utils.eval_basic_qa, metric_name)
-            overall_value = metric_func(true_answers, predicted_answers)
-
-            overall_value = overall_value
-            overall_performance = Performance(
-                metric_name=metric_name,
-                value=overall_value,
-            )
-            overall[metric_name] = overall_performance
-        return overall
-
-    # TODO(gneubig): this should be generalized
-    def get_bucket_performance(
-        self,
-        sys_info: SysOutputInfo,
-        sys_output: list[dict],
-        samples_over_bucket: dict[str, list[int]],
-        scoring_stats: Any = None,
-    ) -> dict[str, list[BucketPerformance]]:
-        """
-        This function defines how to get bucket-level performance w.r.t a given feature (e.g., sentence length)
-        :param sys_info: Information about the system output
-        :param sys_output: The system output itself
-        :param samples_over_bucket: a dictionary mapping bucket interval names to sample IDs for that bucket
-        :return: bucket_name_to_performance: a dictionary that maps bucket names to bucket performance
-        """
-
-        bucket_name_to_performance: dict[str, list[BucketPerformance]] = {}
-        for bucket_interval, sample_ids in samples_over_bucket.items():
-
-            bucket_true_labels = []
-            bucket_predicted_labels = []
-            bucket_cases = []
-
-            for sample_id in sample_ids:
-
-                true_label = sys_output[int(sample_id)]["answers"]["text"]
-                if isinstance(true_label, list):
-                    true_label = true_label[0]
-
-                predicted_label = sys_output[int(sample_id)]["predicted_answers"][
-                    "text"
-                ]
-                s_id = sys_output[int(sample_id)]["id"]
-
-                # get a bucket of true/predicted labels
-                bucket_true_labels.append(true_label)
-                bucket_predicted_labels.append(predicted_label)
-                # get a bucket of cases (e.g., errors)
-                if sys_info.is_print_case:
-                    if true_label != predicted_label:
-                        # bucket_case = true_label[0] + "|||" + predicted_label + "|||" + sent
-                        # bucket_case = {"true_answer": (sample_id, ["true_answers","text"]),
-                        #                "predicted_answer": (sample_id, ["predicted_answer"]),
-                        #                "question": (sample_id, ["question"])}
-                        bucket_case = str(s_id)
-                        bucket_cases.append(bucket_case)
-
-            bucket_name_to_performance[bucket_interval] = []
-            for metric_name in unwrap(sys_info.metric_names):
-                # TODO(gneubig): is it necessary to have this as a separate interface than the other metrics?
-                #                probably not. it'd be good to unify these.
-                metric_func = getattr(explainaboard.utils.eval_basic_qa, metric_name)
-                bucket_value = metric_func(bucket_true_labels, bucket_predicted_labels)
-
-                bucket_performance = BucketPerformance(
-                    bucket_name=bucket_interval,
-                    metric_name=metric_name,
-                    value=bucket_value,
-                    n_samples=len(bucket_true_labels),
-                    bucket_samples=bucket_cases,
-                )
-
-                bucket_name_to_performance[bucket_interval].append(bucket_performance)
-
-        return sort_dict(bucket_name_to_performance)
-
-
-# @aggregating(
-#     name="get_statistics",
-#     contributor="datalab",
-#     task="qa-extractive",
-#     description="Calculate the overall statistics (e.g., average length) of "
-#     "a given text classification dataset",
-# )
-# def get_statistics(samples: Iterator):
-#     """
-#     Input:
-#     samples: [{
-#      "id":str
-#      "context":str
-#      "question":str
-#      "answers":Dict
-#      "options"
-#     }]
-#     """
-#
-#     # TODO(gneubig): BEWARE THIS IS HACKY. This should use the same tokenizer as the processor.
-#     tokenizer = SingleSpaceTokenizer()
-#
-#     return explainaboard.utils.feature_funcs.accumulate_vocab_from_samples(
-#         samples, lambda x: x['context'], tokenizer
-#     )
-=======
     def _get_predicted_label(self, data_point: dict):
-        return data_point["predicted_answers"]["text"]
->>>>>>> aedf4c58
+        return data_point["predicted_answers"]["text"]