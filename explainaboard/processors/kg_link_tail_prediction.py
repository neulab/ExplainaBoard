--- conflicted
+++ resolved
@@ -31,7 +31,6 @@
     def task_type(cls) -> TaskType:
         return TaskType.kg_link_tail_prediction
 
-<<<<<<< HEAD
     def default_analyses(self) -> list[AnalysisLevel]:
         features = {
             "true_head": feature.Value("string"),
@@ -53,72 +52,6 @@
                 description="length of the head entity in tokens",
                 func=lambda info, x, c: count_tokens(
                     info, x['true_head_decipher'], side='target'
-=======
-    @classmethod
-    def default_features(cls) -> feature.Features:
-        return feature.Features(
-            {
-                "true_head": feature.Value("string"),
-                "true_head_decipher": feature.Value("string"),
-                "true_link": feature.Value("string"),
-                "true_tail": feature.Value("string"),
-                "true_tail_decipher": feature.Value("string"),
-                "predict": feature.Value("string"),
-                "true_label": feature.Value("string"),
-                "predictions": feature.Sequence(feature=feature.Value("string")),
-                "tail_entity_length": feature.Value(
-                    dtype="float",
-                    description="number of words in the tail entity",
-                    is_bucket=True,
-                    bucket_info=feature.BucketInfo(
-                        method="bucket_attribute_specified_bucket_value",
-                        number=4,
-                        setting=(),
-                    ),
-                ),
-                "head_entity_length": feature.Value(
-                    dtype="float",
-                    description="number of words in the head entity",
-                    is_bucket=True,
-                    bucket_info=feature.BucketInfo(
-                        method="bucket_attribute_specified_bucket_value",
-                        number=4,
-                        setting=(),
-                    ),
-                ),
-                "tail_fre": feature.Value(
-                    dtype="float",
-                    description="the frequency of tail entity in the training set",
-                    is_bucket=True,
-                    bucket_info=feature.BucketInfo(
-                        method="bucket_attribute_specified_bucket_value",
-                        number=4,
-                        setting=(),
-                    ),
-                    require_training_set=True,
-                ),
-                "link_fre": feature.Value(
-                    dtype="float",
-                    description="the frequency of relation in the training set",
-                    is_bucket=True,
-                    bucket_info=feature.BucketInfo(
-                        method="bucket_attribute_specified_bucket_value",
-                        number=4,
-                        setting=(),
-                    ),
-                    require_training_set=True,
-                ),
-                "head_fre": feature.Value(
-                    dtype="float",
-                    description="the frequency of head entity in the training set",
-                    is_bucket=True,
-                    bucket_info=feature.BucketInfo(
-                        method="bucket_attribute_specified_bucket_value",
-                        number=4,
-                        setting=(),
-                    ),
-                    require_training_set=True,
->>>>>>> 19990e91
                 ),
             ),
             "tail_fre": feature.Value(
@@ -131,13 +64,13 @@
             ),
             "link_fre": feature.Value(
                 dtype="float",
-                description="average frequency of the link",
+                description="frequency of relation in training set",
                 require_training_set=True,
                 func=lambda info, x, stat: stat['link_fre'].get(x['true_link'], 0),
             ),
             "head_fre": feature.Value(
                 dtype="float",
-                description="average frequency of the head entity",
+                description="frequency of head entity in training set",
                 require_training_set=True,
                 func=lambda info, x, stat: stat['head_fre'].get(
                     x['true_head_decipher'], 0
