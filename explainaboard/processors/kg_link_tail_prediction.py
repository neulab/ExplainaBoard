--- conflicted
+++ resolved
@@ -21,12 +21,8 @@
 from explainaboard.processors.processor import Processor
 from explainaboard.processors.processor_registry import register_processor
 from explainaboard.utils import cache_api
-<<<<<<< HEAD
-from explainaboard.utils.logging import get_logger, progress
-=======
 from explainaboard.utils.logging import progress
 from explainaboard.utils.tokenizer import Tokenizer
->>>>>>> 5c423ddd
 from explainaboard.utils.typing_utils import unwrap
 
 
@@ -224,15 +220,10 @@
         self, sys_info: SysOutputInfo, sys_output: list[dict]
     ) -> list[MetricStats]:
         """Generate sufficient statistics for scoring different metrics.
-<<<<<<< HEAD
-
-=======
->>>>>>> 5c423ddd
         :param sys_info: Information about the system outputs
         :param sys_output: The system output itself
         :return: Statistics sufficient for scoring
         """
-<<<<<<< HEAD
 
         metrics = unwrap(self._get_metrics(sys_info))
         true_data = [self._get_true_label(x) for x in sys_output]
@@ -258,50 +249,6 @@
                 metric_stats.append(metric.calc_stats_from_data(true_data, pred_data))
         return metric_stats
 
-    def _gen_external_stats(self, sys_info: SysOutputInfo, statistics_func: Callable):
-
-        # TODO(gneubig):
-        # this will be reloaded for every dataset, maybe should be fixed for multiple
-        # analysis
-        # TODO(Pengfei): uncomment following code once datalab loader
-        #  of this task  is introduced
-        # if sys_info.dataset_name != "fb15k_237":  # to be generalized
-        #     self.entity_type_level_map = {}
-        # else:
-        self.entity_type_level_map = {}
-        file_path = cache_api.cache_online_file(
-            'http://phontron.com/download/explainaboard/pre_computed/kg/entity_type_level_map.json',  # noqa
-            'pre_computed/kg/entity_type_level_map.json',
-        )
-        with open(file_path, 'r') as file:
-            self.entity_type_level_map = json.load(file)
-=======
->>>>>>> 5c423ddd
-
-        metrics = unwrap(self._get_metrics(sys_info))
-        true_data = [self._get_true_label(x) for x in sys_output]
-        pred_data = [self._get_predicted_label(x) for x in sys_output]
-        rank_data = [
-            self._get_rank_data(x) for x in sys_output
-        ]  # rank of true entity in predictions
-
-        if any(item is None for item in rank_data):
-            raise ValueError(
-                'Some data points do not have rank information; check system outputs.'
-            )
-
-        metric_stats = []
-        for metric in metrics:
-            if (
-                isinstance(metric, MeanReciprocalRank)
-                or isinstance(metric, MeanRank)
-                or isinstance(metric, Hits)
-            ):
-                metric_stats.append(metric.calc_stats_from_rank(rank_data))
-            else:
-                metric_stats.append(metric.calc_stats_from_data(true_data, pred_data))
-        return metric_stats
-
     # --- Feature functions accessible by ExplainaboardBuilder._get_feature_func()
     def _get_entity_type_level(self, sys_info: SysOutputInfo, existing_features: dict):
 
@@ -377,20 +324,7 @@
         return data_point["predictions"]
 
     def _get_rank_data(self, data_point: dict):
-<<<<<<< HEAD
-
-        true_label = self._get_true_label(data_point)
-        predictions = self._get_predicted_label(data_point)
-
         if "true_rank" in data_point.keys():
             return data_point["true_rank"]
-        elif true_label in predictions:
-            return predictions.index(true_label)
-        # elif default_rank is not None:
-        #     return default_rank
-=======
-        if "true_rank" in data_point.keys():
-            return data_point["true_rank"]
->>>>>>> 5c423ddd
         else:
             return None