from __future__ import annotations

from collections.abc import Callable, Iterator
import json
import os

from datalabs import aggregating, load_dataset
from tqdm import tqdm

# TODO(odashi): Add a function to obtain metric class instead of using getattr.
from explainaboard import feature
from explainaboard.info import SysOutputInfo
from explainaboard.processors.processor import Processor
from explainaboard.processors.processor_registry import register_processor
from explainaboard.tasks import TaskType
<<<<<<< HEAD
from explainaboard.utils.py_utils import eprint, sort_dict
from explainaboard.utils.typing_utils import unwrap_generator
=======
from explainaboard.utils.py_utils import eprint
>>>>>>> aedf4c58


@register_processor(TaskType.kg_link_tail_prediction)
class KGLinkTailPredictionProcessor(Processor):
    @classmethod
    def task_type(cls) -> TaskType:
        return TaskType.kg_link_tail_prediction

    @classmethod
    def default_features(cls) -> feature.Features:
        return feature.Features(
            {
                "true_head": feature.Value("string"),
                "link": feature.Value("string"),
                "true_tail": feature.Value("string"),
                "predicted_tails": feature.Sequence(feature.Value("string")),
                "tail_entity_length": feature.Value(
                    dtype="float",
                    description="number of words in the tail entity",
                    is_bucket=True,
                    bucket_info=feature.BucketInfo(
                        method="bucket_attribute_specified_bucket_value",
                        number=4,
                        setting=(),
                    ),
                ),
                "head_entity_length": feature.Value(
                    dtype="float",
                    description="number of words in the head entity",
                    is_bucket=True,
                    bucket_info=feature.BucketInfo(
                        method="bucket_attribute_specified_bucket_value",
                        number=4,
                        setting=(),
                    ),
                ),
                "tail_fre": feature.Value(
                    dtype="float",
                    description="the frequency of tail entity in the training set",
                    is_bucket=True,
                    bucket_info=feature.BucketInfo(
                        method="bucket_attribute_specified_bucket_value",
                        number=4,
                        setting=(),
                    ),
                    require_training_set=True,
                ),
                "link_fre": feature.Value(
                    dtype="float",
                    description="the frequency of link relation in the training set",
                    is_bucket=True,
                    bucket_info=feature.BucketInfo(
                        method="bucket_attribute_specified_bucket_value",
                        number=4,
                        setting=(),
                    ),
                    require_training_set=True,
                ),
                "head_fre": feature.Value(
                    dtype="float",
                    description="the frequency of head relation in the training set",
                    is_bucket=True,
                    bucket_info=feature.BucketInfo(
                        method="bucket_attribute_specified_bucket_value",
                        number=4,
                        setting=(),
                    ),
                    require_training_set=True,
                ),
                "symmetry": feature.Value(
                    dtype="string",
                    description="boolean feature: 'symmetric' or 'asymmetric'; more granularity to be added",
                    is_bucket=True,
                    bucket_info=feature.BucketInfo(
                        method="bucket_attribute_discrete_value", number=2, setting=1
                    ),
                ),
                "entity_type_level": feature.Value(
                    dtype="string",
                    description="most specific (highest) entity type level of true tail entity",
                    is_bucket=True,
                    bucket_info=feature.BucketInfo(
                        method="bucket_attribute_discrete_value", number=8, setting=1
                    ),
                ),
            }
        )

    @classmethod
    def default_metrics(cls) -> list[str]:
        return ["Hits", "MeanReciprocalRank"]

    # TODO: is this the best place to put this?
    _symmetric_relations = [
        '/base/popstra/celebrity/breakup./base/popstra/breakup/participant',
        '/base/popstra/celebrity/canoodled./base/popstra/canoodled/participant',
        '/base/popstra/celebrity/dated./base/popstra/dated/participant',
        '/base/popstra/celebrity/friendship./base/popstra/friendship/participant',
        '/celebrities/celebrity/celebrity_friends./celebrities/friendship/friend',
        '/celebrities/celebrity/sexual_relationships./celebrities/romantic_relationship/celebrity',
        '/influence/influence_node/peers./influence/peer_relationship/peers',
        '/location/location/adjoin_s./location/adjoining_relationship/adjoins',
        '/people/person/spouse_s./people/marriage/spouse',
        '/people/person/sibling_s./people/sibling relationship/sibling',
    ]

    def __init__(self):
        super().__init__()
        self.entity_type_level_map = None
        self._user_defined_feature_config = None

    @aggregating()
    def _statistics_func(self, samples: Iterator[dict[str, str]]):
        """
        `Samples` is a dataset iterator: List[Dict], to know more about it, you can:
        # pip install datalabs
        dataset = load_dataset("fb15k_237", 'readable')
        print(dataset['train'])
        """
        dict_head: dict[str, int] = {}
        dict_link: dict[str, int] = {}
        dict_tail: dict[str, int] = {}

        for sample in tqdm(samples):

            if sample['tail'] not in dict_tail.keys():
                dict_tail[sample['tail']] = 1
            else:
                dict_tail[sample['tail']] += 1

            if sample['head'] not in dict_head.keys():
                dict_head[sample['head']] = 1
            else:
                dict_head[sample['head']] += 1

            if sample['link'] not in dict_link.keys():
                dict_link[sample['link']] = 1
            else:
                dict_link[sample['link']] += 1

        return {
            "head_fre": dict_head,
            "link_fre": dict_link,
            "tail_fre": dict_tail,
        }

    def _gen_external_stats(self, sys_info: SysOutputInfo, statistics_func: Callable):

        # TODO(gneubig): this will be reloaded for every dataset, maybe should be fixed for multiple analysis
        if sys_info.dataset_name != "fb15k_237":  # to be generalized
            self.entity_type_level_map = {}
        else:
            scriptpath = os.path.dirname(__file__)
            with open(
                os.path.join(
                    scriptpath, '../pre_computed/kg/entity_type_level_map.json'
                ),
                'r',
            ) as file:
                self.entity_type_level_map = json.loads(file.read())

        # Calculate statistics of training set
        self.statistics = None
        if sys_info.dataset_name is not None:
            try:
                dataset = load_dataset(sys_info.dataset_name, "readable")
                if (
                    len(dataset['train']._stat) == 0 or not sys_info.reload_stat
                ):  # calculate the statistics (_stat) when _stat is {} or `reload_stat` is False
                    new_train = dataset['train'].apply(
                        self._statistics_func, mode="local"
                    )
                    self.statistics = new_train._stat
                else:
                    self.statistics = dataset["train"]._stat
            except FileNotFoundError:
                eprint(
                    "The dataset hasn't been supported by DataLab so no "
                    "training set dependent features will be supported by "
                    "ExplainaBoard. You can add the dataset by: "
                    "https://github.com/ExpressAI/DataLab/blob/main/docs/SDK/add_new_datasets_into_sdk.md"
                )

    # --- Feature functions accessible by ExplainaboardBuilder._get_feature_func()
    def _get_entity_type_level(self, existing_features: dict):

        # list of entity types at each level: [type_level_0, type_level_1, ... type_level_6]
        # e.g. ["Thing", "Agent", "Person", None, None, None, None]
        tail_entity_type_levels = self.entity_type_level_map.get(
            existing_features['true_tail'], None
        )
        if tail_entity_type_levels is None:
            return "-1"  # entity types not found

        # find the index of the first occurrence of None in the list
        if None in tail_entity_type_levels:
            most_specific_level = tail_entity_type_levels.index(None) - 1
        else:  # tail has entity types at every level
            most_specific_level = len(tail_entity_type_levels) - 1
        return str(most_specific_level)

    def _get_tail_entity_length(self, existing_features: dict):
        return len(self._tokenizer(existing_features["true_tail"]))

    def _get_head_entity_length(self, existing_features: dict):
        return len(self._tokenizer(existing_features["true_head"]))

    def _get_tail_fre(self, existing_features: dict):
        if (
            self.statistics is None
            or existing_features["true_tail"] not in self.statistics['tail_fre'].keys()
        ):
            return 0
        else:
            return self.statistics['tail_fre'][existing_features["true_tail"]]

    def _get_head_fre(self, existing_features: dict):
        if (
            self.statistics is None
            or existing_features["true_head"] not in self.statistics['head_fre'].keys()
        ):
            return 0
        else:
            return self.statistics['head_fre'][existing_features["true_head"]]

    def _get_link_fre(self, existing_features: dict):
        if (
            self.statistics is None
            or existing_features["link"] not in self.statistics['link_fre'].keys()
        ):
            return 0
        else:
            return self.statistics['link_fre'][existing_features["link"]]

    def _get_symmetry(self, existing_features: dict):
        if existing_features['relation'] in self._symmetric_relations:
            return 'symmetric'
        else:
            return 'asymmetric'

    # --- End feature functions

<<<<<<< HEAD
    # TODO(gneubig): this can probably be generalized to single-metric
    def get_overall_performance(
        self,
        sys_info: SysOutputInfo,
        sys_output: list[dict],
        scoring_stats: Any = None,
    ) -> dict[str, Performance]:
        predicted_labels, true_labels = [], []

        for _id, feature_table in enumerate(sys_output):

            predicted_labels.append(feature_table["predicted_tails"])
            true_labels.append(feature_table["true_tail"])

        overall = {}
        for metric_name in unwrap_generator(sys_info.metric_names):
            metric_func = getattr(explainaboard.metric, metric_name)
            one_metric = metric_func(
                true_labels=true_labels,
                predicted_labels=predicted_labels,
                is_print_confidence_interval=sys_info.is_print_confidence_interval,
            )
            metric_result = one_metric.evaluate()

            overall_performance = Performance(
                metric_name=metric_name,
                value=metric_result["value"],
                confidence_score_low=metric_result["confidence_score_low"],
                confidence_score_high=metric_result["confidence_score_high"],
            )
            overall[metric_name] = overall_performance
        return overall

    # TODO(gneubig): the only difficult part in generalizing this is specifing "in" instead of "=="
    def get_bucket_performance(
        self,
        sys_info: SysOutputInfo,
        sys_output: list[dict],
        samples_over_bucket: dict[str, list[int]],
        scoring_stats: Any = None,
    ) -> dict[str, list[BucketPerformance]]:
        """
        This function defines how to get bucket-level performance w.r.t a given feature (e.g., sentence length)
        :return: bucket_name_to_performance: a dictionary that maps bucket names to bucket performance
        """

        bucket_name_to_performance: dict[str, list[BucketPerformance]] = {}
        for bucket_interval, sample_ids in samples_over_bucket.items():

            bucket_true_labels = []
            bucket_predicted_labels = []  # list of (lists of top-k ranked tails)
            bucket_cases = []

            for sample_id in sample_ids:

                true_label = sys_output[int(sample_id)]["true_tail"]
                predicted_label = sys_output[int(sample_id)]["predicted_tails"]
                s_id = sys_output[int(sample_id)]["id"]

                # get a bucket of true/predicted labels
                bucket_true_labels.append(true_label)
                bucket_predicted_labels.append(predicted_label)
                # get a bucket of cases (e.g., errors)
                if sys_info.is_print_case:
                    if true_label not in predicted_label:
                        # bucket_case = true_label + "|||" + predicted_label + "|||" + sent
                        # bucket_case = {"true_label":(s_id,["true_label"]),
                        #                "predicted_label":(s_id,["predicted_label"]),
                        #                "text":(s_id,["text"])}
                        bucket_case = str(s_id)
                        bucket_cases.append(bucket_case)

            bucket_name_to_performance[bucket_interval] = []
            for metric_name in unwrap_generator(sys_info.metric_names):

                metric_func = getattr(explainaboard.metric, metric_name)
                one_metric = metric_func(
                    true_labels=bucket_true_labels,
                    predicted_labels=bucket_predicted_labels,
                    is_print_confidence_interval=sys_info.is_print_confidence_interval,
                )
                metric_result = one_metric.evaluate()

                bucket_performance = BucketPerformance(
                    bucket_name=bucket_interval,
                    metric_name=metric_name,
                    value=metric_result["value"],
                    confidence_score_low=metric_result["confidence_score_low"],
                    confidence_score_high=metric_result["confidence_score_high"],
                    n_samples=len(bucket_true_labels),
                    bucket_samples=bucket_cases,
                )

                # one_metric = eval(metric_name)(
                #     true_labels=bucket_true_labels,
                #     predicted_labels=bucket_predicted_labels,
                #     is_print_confidence_interval=sys_info.is_print_confidence_interval,
                # )
                # bucket_value_json = one_metric.evaluate()

                # bucket_value = bucket_value_json["value"]
                # confidence_score_low = bucket_value_json["confidence_score_low"]
                # confidence_score_high = bucket_value_json["confidence_score_high"]

                # # print(f"name:\t {one_metric._name} \n"
                # #       f"value:\t {bucket_value}\n"
                # #       f"confidence low\t {confidence_score_low}\n"
                # #       f"confidence up \t {confidence_score_high}\n"
                # #       f"---------------------------------")

                # bucket_performance = BucketPerformance(
                #     bucket_name=bucket_interval,
                #     metric_name=metric_name,
                #     value=bucket_value,
                #     confidence_score_low=confidence_score_low,
                #     confidence_score_high=confidence_score_high,
                #     n_samples=len(bucket_true_labels),
                #     bucket_samples=bucket_cases,
                # )

                bucket_name_to_performance[bucket_interval].append(bucket_performance)

        return sort_dict(bucket_name_to_performance)

=======
    def _get_true_label(self, data_point: dict):
        return data_point["true_tail"]
>>>>>>> aedf4c58

    def _get_predicted_label(self, data_point: dict):
        return data_point["predicted_tails"]<|MERGE_RESOLUTION|>--- conflicted
+++ resolved
@@ -13,12 +13,7 @@
 from explainaboard.processors.processor import Processor
 from explainaboard.processors.processor_registry import register_processor
 from explainaboard.tasks import TaskType
-<<<<<<< HEAD
-from explainaboard.utils.py_utils import eprint, sort_dict
-from explainaboard.utils.typing_utils import unwrap_generator
-=======
 from explainaboard.utils.py_utils import eprint
->>>>>>> aedf4c58
 
 
 @register_processor(TaskType.kg_link_tail_prediction)
@@ -261,135 +256,8 @@
 
     # --- End feature functions
 
-<<<<<<< HEAD
-    # TODO(gneubig): this can probably be generalized to single-metric
-    def get_overall_performance(
-        self,
-        sys_info: SysOutputInfo,
-        sys_output: list[dict],
-        scoring_stats: Any = None,
-    ) -> dict[str, Performance]:
-        predicted_labels, true_labels = [], []
-
-        for _id, feature_table in enumerate(sys_output):
-
-            predicted_labels.append(feature_table["predicted_tails"])
-            true_labels.append(feature_table["true_tail"])
-
-        overall = {}
-        for metric_name in unwrap_generator(sys_info.metric_names):
-            metric_func = getattr(explainaboard.metric, metric_name)
-            one_metric = metric_func(
-                true_labels=true_labels,
-                predicted_labels=predicted_labels,
-                is_print_confidence_interval=sys_info.is_print_confidence_interval,
-            )
-            metric_result = one_metric.evaluate()
-
-            overall_performance = Performance(
-                metric_name=metric_name,
-                value=metric_result["value"],
-                confidence_score_low=metric_result["confidence_score_low"],
-                confidence_score_high=metric_result["confidence_score_high"],
-            )
-            overall[metric_name] = overall_performance
-        return overall
-
-    # TODO(gneubig): the only difficult part in generalizing this is specifing "in" instead of "=="
-    def get_bucket_performance(
-        self,
-        sys_info: SysOutputInfo,
-        sys_output: list[dict],
-        samples_over_bucket: dict[str, list[int]],
-        scoring_stats: Any = None,
-    ) -> dict[str, list[BucketPerformance]]:
-        """
-        This function defines how to get bucket-level performance w.r.t a given feature (e.g., sentence length)
-        :return: bucket_name_to_performance: a dictionary that maps bucket names to bucket performance
-        """
-
-        bucket_name_to_performance: dict[str, list[BucketPerformance]] = {}
-        for bucket_interval, sample_ids in samples_over_bucket.items():
-
-            bucket_true_labels = []
-            bucket_predicted_labels = []  # list of (lists of top-k ranked tails)
-            bucket_cases = []
-
-            for sample_id in sample_ids:
-
-                true_label = sys_output[int(sample_id)]["true_tail"]
-                predicted_label = sys_output[int(sample_id)]["predicted_tails"]
-                s_id = sys_output[int(sample_id)]["id"]
-
-                # get a bucket of true/predicted labels
-                bucket_true_labels.append(true_label)
-                bucket_predicted_labels.append(predicted_label)
-                # get a bucket of cases (e.g., errors)
-                if sys_info.is_print_case:
-                    if true_label not in predicted_label:
-                        # bucket_case = true_label + "|||" + predicted_label + "|||" + sent
-                        # bucket_case = {"true_label":(s_id,["true_label"]),
-                        #                "predicted_label":(s_id,["predicted_label"]),
-                        #                "text":(s_id,["text"])}
-                        bucket_case = str(s_id)
-                        bucket_cases.append(bucket_case)
-
-            bucket_name_to_performance[bucket_interval] = []
-            for metric_name in unwrap_generator(sys_info.metric_names):
-
-                metric_func = getattr(explainaboard.metric, metric_name)
-                one_metric = metric_func(
-                    true_labels=bucket_true_labels,
-                    predicted_labels=bucket_predicted_labels,
-                    is_print_confidence_interval=sys_info.is_print_confidence_interval,
-                )
-                metric_result = one_metric.evaluate()
-
-                bucket_performance = BucketPerformance(
-                    bucket_name=bucket_interval,
-                    metric_name=metric_name,
-                    value=metric_result["value"],
-                    confidence_score_low=metric_result["confidence_score_low"],
-                    confidence_score_high=metric_result["confidence_score_high"],
-                    n_samples=len(bucket_true_labels),
-                    bucket_samples=bucket_cases,
-                )
-
-                # one_metric = eval(metric_name)(
-                #     true_labels=bucket_true_labels,
-                #     predicted_labels=bucket_predicted_labels,
-                #     is_print_confidence_interval=sys_info.is_print_confidence_interval,
-                # )
-                # bucket_value_json = one_metric.evaluate()
-
-                # bucket_value = bucket_value_json["value"]
-                # confidence_score_low = bucket_value_json["confidence_score_low"]
-                # confidence_score_high = bucket_value_json["confidence_score_high"]
-
-                # # print(f"name:\t {one_metric._name} \n"
-                # #       f"value:\t {bucket_value}\n"
-                # #       f"confidence low\t {confidence_score_low}\n"
-                # #       f"confidence up \t {confidence_score_high}\n"
-                # #       f"---------------------------------")
-
-                # bucket_performance = BucketPerformance(
-                #     bucket_name=bucket_interval,
-                #     metric_name=metric_name,
-                #     value=bucket_value,
-                #     confidence_score_low=confidence_score_low,
-                #     confidence_score_high=confidence_score_high,
-                #     n_samples=len(bucket_true_labels),
-                #     bucket_samples=bucket_cases,
-                # )
-
-                bucket_name_to_performance[bucket_interval].append(bucket_performance)
-
-        return sort_dict(bucket_name_to_performance)
-
-=======
     def _get_true_label(self, data_point: dict):
         return data_point["true_tail"]
->>>>>>> aedf4c58
 
     def _get_predicted_label(self, data_point: dict):
         return data_point["predicted_tails"]