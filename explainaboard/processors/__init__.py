# when a new processor is implemented, remember to import it here so it gets registered
from explainaboard.processors import (
    aspect_based_sentiment_classification,
    chunking,
    cloze_generative,
    cloze_multiple_choice,
    conditional_generation,
    extractive_qa,
    grammatical_error_correction,
    kg_link_tail_prediction,
    language_modeling,
    machine_translation,
    named_entity_recognition,
    nlg_meta_evaluation,
    qa_multiple_choice,
    qa_open_domain,
    summarization,
    tabular_classification,
    tabular_regression,
    text_classification,
    text_pair_classification,
    word_segmentation,
)
from explainaboard.processors.processor_registry import get_processor

__all__ = [
    'aspect_based_sentiment_classification',
    'conditional_generation',
    'extractive_qa',
    'get_processor',
    'kg_link_tail_prediction',
    'language_modeling',
    'machine_translation',
    'named_entity_recognition',
    'qa_multiple_choice',
    'summarization',
    'text_classification',
    'tabular_classification',
    'tabular_regression',
    'text_pair_classification',
    'word_segmentation',
    'chunking',
    'cloze_multiple_choice',
    'cloze_generative',
    'grammatical_error_correction',
<<<<<<< HEAD
    'qa_open_domain',
=======
    'nlg_meta_evaluation',
>>>>>>> 19990e91
]<|MERGE_RESOLUTION|>--- conflicted
+++ resolved
@@ -43,9 +43,6 @@
     'cloze_multiple_choice',
     'cloze_generative',
     'grammatical_error_correction',
-<<<<<<< HEAD
     'qa_open_domain',
-=======
     'nlg_meta_evaluation',
->>>>>>> 19990e91
 ]