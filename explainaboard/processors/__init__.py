--- conflicted
+++ resolved
@@ -2,60 +2,4 @@
 
 from explainaboard.processors import processor_factory
 
-<<<<<<< HEAD
-from explainaboard.processors import (
-    argument_pair_extraction,
-    aspect_based_sentiment_classification,
-    chunking,
-    cloze_generative,
-    cloze_multiple_choice,
-    conditional_generation,
-    extractive_qa,
-    grammatical_error_correction,
-    kg_link_tail_prediction,
-    language_modeling,
-    machine_translation,
-    meta_evaluation_nlg,
-    named_entity_recognition,
-    nlg_meta_evaluation,
-    qa_multiple_choice,
-    qa_open_domain,
-    qa_tat,
-    summarization,
-    tabular_classification,
-    tabular_regression,
-    text_classification,
-    text_pair_classification,
-    word_segmentation,
-)
-from explainaboard.processors.processor_factory import get_processor_class
-
-__all__ = [
-    'aspect_based_sentiment_classification',
-    'conditional_generation',
-    'extractive_qa',
-    'get_processor_class',
-    'kg_link_tail_prediction',
-    'language_modeling',
-    'machine_translation',
-    'named_entity_recognition',
-    'qa_multiple_choice',
-    'summarization',
-    'text_classification',
-    'tabular_classification',
-    'tabular_regression',
-    'text_pair_classification',
-    'word_segmentation',
-    'chunking',
-    'cloze_multiple_choice',
-    'cloze_generative',
-    'grammatical_error_correction',
-    'qa_open_domain',
-    'nlg_meta_evaluation',
-    'qa_tat',
-    'argument_pair_extraction',
-    'meta_evaluation_nlg',
-]
-=======
-get_processor_class = processor_factory.get_processor_class
->>>>>>> dcc65689
+get_processor_class = processor_factory.get_processor_class