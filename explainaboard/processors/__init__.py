# when a new processor is implemented, remember to import it here so it gets registered
from explainaboard.processors import (
    aspect_based_sentiment_classification,
    chunking,
    cloze_generative,
    cloze_multiple_choice,
    conditional_generation,
    extractive_qa,
    grammatical_error_correction,
    kg_link_tail_prediction,
    language_modeling,
    machine_translation,
    named_entity_recognition,
    qa_multiple_choice,
    summarization,
    text_classification,
    text_pair_classification,
    text_regression,
    word_segmentation,
)
from explainaboard.processors.processor_registry import get_processor

__all__ = [
    'aspect_based_sentiment_classification',
    'conditional_generation',
    'extractive_qa',
    'get_processor',
    'kg_link_tail_prediction',
    'language_modeling',
    'machine_translation',
    'named_entity_recognition',
    'qa_multiple_choice',
    'summarization',
    'text_classification',
    'text_pair_classification',
    'word_segmentation',
    'chunking',
    'cloze_multiple_choice',
    'cloze_generative',
    'grammatical_error_correction',
<<<<<<< HEAD
    'text_regression',
=======
>>>>>>> 96d10243
]<|MERGE_RESOLUTION|>--- conflicted
+++ resolved
@@ -38,8 +38,6 @@
     'cloze_multiple_choice',
     'cloze_generative',
     'grammatical_error_correction',
-<<<<<<< HEAD
     'text_regression',
-=======
->>>>>>> 96d10243
+
 ]