from __future__ import annotations

from collections import defaultdict
from collections.abc import Callable, Iterator

from datalabs import aggregating, Dataset
from tqdm import tqdm

from explainaboard import feature
from explainaboard.info import BucketPerformance, Performance, SysOutputInfo
from explainaboard.loaders.file_loader import DatalabFileLoader
import explainaboard.metric
from explainaboard.metric import Metric, MetricStats
from explainaboard.processors.processor import Processor
from explainaboard.processors.processor_registry import register_processor
from explainaboard.tasks import TaskType
from explainaboard.utils import bucketing, span_utils
from explainaboard.utils.py_utils import sort_dict
<<<<<<< HEAD
from explainaboard.utils.span_utils import BIOSpanOps, Span
=======
from explainaboard.utils.tokenizer import Tokenizer
>>>>>>> 79f9f91e
from explainaboard.utils.typing_utils import unwrap


@register_processor(TaskType.named_entity_recognition)
class NERProcessor(Processor):
    @classmethod
    def task_type(cls) -> TaskType:
        return TaskType.named_entity_recognition

    @classmethod
    def default_features(cls) -> feature.Features:
        return feature.Features(
            {
                "tokens": feature.Sequence(feature.Value("string")),
                "true_tags": feature.Sequence(
                    feature.ClassLabel(
                        names=[
                            "O",
                            "B-PER",
                            "I-PER",
                            "B-ORG",
                            "I-ORG",
                            "B-LOC",
                            "I-LOC",
                            "B-MISC",
                            "I-MISC",
                        ]
                    )
                ),
                "pred_tags": feature.Sequence(
                    feature.ClassLabel(
                        names=[
                            "O",
                            "B-PER",
                            "I-PER",
                            "B-ORG",
                            "I-ORG",
                            "B-LOC",
                            "I-LOC",
                            "B-MISC",
                            "I-MISC",
                        ]
                    )
                ),
                # --- the following are features of the sentences ---
                "sentence_length": feature.Value(
                    dtype="float",
                    description="sentence length",
                    is_bucket=True,
                    bucket_info=feature.BucketInfo(
                        method="bucket_attribute_specified_bucket_value",
                        number=4,
                        setting=(),
                    ),
                ),
                "entity_density": feature.Value(
                    dtype="float",
                    description="the ration between all entity "
                    "tokens and sentence tokens ",
                    is_bucket=True,
                    bucket_info=feature.BucketInfo(
                        method="bucket_attribute_specified_bucket_value",
                        number=4,
                        setting=(),
                    ),
                ),
                "num_oov": feature.Value(
                    dtype="float",
                    description="the number of out-of-vocabulary words",
                    is_bucket=True,
                    bucket_info=feature.BucketInfo(
                        method="bucket_attribute_specified_bucket_value",
                        number=4,
                        setting=(),
                    ),
                    require_training_set=True,
                ),
                "fre_rank": feature.Value(
                    dtype="float",
                    description=(
                        "the average rank of each work based on its frequency in "
                        "training set"
                    ),
                    is_bucket=True,
                    bucket_info=feature.BucketInfo(
                        method="bucket_attribute_specified_bucket_value",
                        number=4,
                        setting=(),
                    ),
                    require_training_set=True,
                ),
                # --- the following are features of each entity ---
                "true_entity_info": feature.Sequence(
                    feature.Set(
                        {
                            "span_text": feature.Value("string"),
                            "span_tokens": feature.Value(
                                dtype="float",
                                description="entity length",
                                is_bucket=True,
                                bucket_info=feature.BucketInfo(
                                    method="bucket_attribute_specified_bucket_value",
                                    number=4,
                                    setting=(),
                                ),
                            ),
                            "span_pos": feature.Position(positions=[0, 0]),
                            "span_tag": feature.Value(
                                dtype="string",
                                description="entity tag",
                                is_bucket=True,
                                bucket_info=feature.BucketInfo(
                                    method="bucket_attribute_discrete_value",
                                    number=4,
                                    setting=1,
                                ),
                            ),
                            "span_capitalness": feature.Value(
                                dtype="string",
                                description=(
                                    "The capitalness of an entity. For example, "
                                    "first_caps represents only the first character of "
                                    "the entity is capital. full_caps denotes all "
                                    "characters of the entity are capital"
                                ),
                                is_bucket=True,
                                bucket_info=feature.BucketInfo(
                                    method="bucket_attribute_discrete_value",
                                    number=4,
                                    setting=1,
                                ),
                            ),
                            "span_rel_pos": feature.Value(
                                dtype="float",
                                description=(
                                    "The relative position of an entity in a sentence"
                                ),
                                is_bucket=True,
                                bucket_info=feature.BucketInfo(
                                    method="bucket_attribute_specified_bucket_value",
                                    number=4,
                                    setting=(),
                                ),
                            ),
                            "span_chars": feature.Value(
                                dtype="float",
                                description="The number of characters of an entity",
                                is_bucket=True,
                                bucket_info=feature.BucketInfo(
                                    method="bucket_attribute_specified_bucket_value",
                                    number=4,
                                    setting=(),
                                ),
                            ),
                            "econ": feature.Value(
                                dtype="float",
                                description="entity label consistency",
                                is_bucket=True,
                                require_training_set=True,
                                bucket_info=feature.BucketInfo(
                                    method="bucket_attribute_specified_bucket_value",
                                    number=4,
                                    setting=(),
                                ),
                            ),
                            "efre": feature.Value(
                                dtype="float",
                                description="entity frequency",
                                is_bucket=True,
                                require_training_set=True,
                                bucket_info=feature.BucketInfo(
                                    method="bucket_attribute_specified_bucket_value",
                                    number=4,
                                    setting=(),
                                ),
                            ),
                        }
                    )
                ),
            }
        )

    @classmethod
    def default_metrics(cls) -> list[str]:
        return ["F1Score"]

    def _get_true_label(self, data_point: dict):
        return data_point["true_tags"]

    def _get_predicted_label(self, data_point: dict):
        return data_point["pred_tags"]

    @aggregating()
    def _statistics_func(self, samples: Dataset, tokenizer: Tokenizer | None = None):
        """
        Input:
        samples: [{
         "tokens":
         "tags":
        }]
        Output:dict:
        """

        dl_features = samples.info.features

        tokens_sequences = []
        tags_sequences = []

        vocab: dict[str, int] = {}
        tag_vocab: dict[str, int] = {}
        for sample in tqdm(samples):
            rep_sample = DatalabFileLoader.replace_labels(dl_features, sample)
            tokens, tags = rep_sample["tokens"], rep_sample["tags"]

            # update vocabulary
            for token, tag in zip(tokens, tags):
                vocab[token] = vocab.get(token, 0) + 1
                tag_vocab[tag] = tag_vocab.get(tag, 0) + 1

            tokens_sequences += tokens
            tags_sequences += tags

        # econ and efre dictionaries
        econ_dic, efre_dic = self.get_econ_efre_dic(tokens_sequences, tags_sequences)
        # vocab_rank: the rank of each word based on its frequency
        sorted_dict = {
            key: rank
            for rank, key in enumerate(sorted(set(vocab.values()), reverse=True), 1)
        }
        vocab_rank = {k: sorted_dict[v] for k, v in vocab.items()}

        return {
            "efre_dic": efre_dic,
            "econ_dic": econ_dic,
            "vocab": vocab,
            "vocab_rank": vocab_rank,
        }

    def _get_stat_values(
        self, econ_dic: dict, efre_dic: dict, span_text: str, span_tag: str
    ):
        """
        Get entity consistency and frequency values
        """
        span_tag = span_tag.lower()
        span_text = span_text.lower()
        econ_val = econ_dic.get(f'{span_text}|||{span_tag}', 0.0)
        efre_val = efre_dic.get(span_text, 0.0)
        return econ_val, efre_val

    # training set dependent features
    def _get_num_oov(self, tokens, statistics):
        num_oov = 0
        for w in tokens:
            if w not in statistics['vocab']:
                num_oov += 1
        return num_oov

    # training set dependent features
    # (this could be merged into the above one for further optimization)
    def _get_fre_rank(self, tokens, statistics):
        vocab_stats = statistics['vocab_rank']
        fre_rank = 0.0
        for w in tokens:
            fre_rank += vocab_stats.get(w, len(vocab_stats))
        fre_rank = 0 if len(tokens) == 0 else fre_rank / len(tokens)
        return fre_rank

    # --- End feature functions

    # These return none because NER is not yet in the main metric interface
    def _get_metrics(self, sys_info: SysOutputInfo) -> list[Metric]:
        return [
            getattr(explainaboard.metric, f'BIO{name}')()
            for name in unwrap(sys_info.metric_names)
        ]

    def _complete_span_features(self, sentence, tags, statistics=None):

        # Get training set stats if they exist
        has_stats = statistics is not None and len(statistics) > 0
        econ_dic = statistics["econ_dic"] if has_stats else None
        efre_dic = statistics["efre_dic"] if has_stats else None

<<<<<<< HEAD
        bio_span_ops = BIOSpanOps(
            resources={
                "has_stats": has_stats,
                "econ_dic": econ_dic,
                "efre_dic": efre_dic,
            },
        )
        spans = bio_span_ops.get_spans(seq=sentence, tags=tags)

        return spans
=======
        span_dics = []
        chunks = span_utils.get_spans_from_bio(tags)
        for tag, sid, eid in chunks:
            span_text = ' '.join(sentence[sid:eid])
            # Basic features
            span_dic = {
                'span_text': span_text,
                'span_len': eid - sid,
                'span_pos': (sid, eid),
                'span_tag': tag,
                'span_capitalness': cap_feature(span_text),
                'span_position': eid * 1.0 / len(sentence),
                'span_chars': len(span_text),
                'span_density': len(chunks) * 1.0 / len(sentence),
            }
            # Training set dependent features
            if has_stats:
                lower_tag = tag.lower()
                lower_text = span_text.lower()
                span_dic['econ'] = econ_dic.get(f'{lower_text}|||{lower_tag}', 0.0)
                span_dic['efre'] = efre_dic.get(lower_text, 0.0)
            # Save the features
            span_dics.append(span_dic)

        return span_dics
>>>>>>> 79f9f91e

    def _complete_features(
        self, sys_info: SysOutputInfo, sys_output: list[dict], external_stats=None
    ) -> list[str]:
        """
        This function takes in meta-data about system outputs, system outputs, and a few
        other optional pieces of information, then calculates feature functions and
        modifies `sys_output` to add these feature values

        :param sys_info: Information about the system output
        :param sys_output: The system output itself
        :param external_stats: Training set statistics that are used to calculate
            training set specific features
        :return: The features that are active (e.g. skipping training set features when
            no training set available)
        """
        sys_features = unwrap(sys_info.features)
        active_features = list(
            sys_features.get_bucket_features(
                include_training_dependent=external_stats is not None
            )
        )

        for _id, dict_sysout in tqdm(enumerate(sys_output), desc="featurizing"):
            # Get values of bucketing features
            tokens = dict_sysout["tokens"]

            # sentence_length
            dict_sysout["sentence_length"] = len(tokens)
            # entity density
            dict_sysout["entity_density"] = len(
                BIOSpanOps().get_spans(tags=dict_sysout["true_tags"])
            ) / len(tokens)

            # sentence-level training set dependent features
            if external_stats is not None:
                dict_sysout["num_oov"] = self._get_num_oov(tokens, external_stats)
                dict_sysout["fre_rank"] = self._get_fre_rank(tokens, external_stats)

            # span features for true and predicted spans
            dict_sysout["true_entity_info"] = self._complete_span_features(
                tokens, dict_sysout["true_tags"], statistics=external_stats
            )
            dict_sysout["pred_entity_info"] = self._complete_span_features(
                tokens, dict_sysout["pred_tags"], statistics=external_stats
            )
        # This is not used elsewhere, so just keep it as-is
        return active_features

    def _get_feature_dict(
        self, sys_output: list[dict], feature_name: str, output_to_toks: Callable
    ):
        feat_dict = {}
        for sample_id, my_output in enumerate(sys_output):
            for tok_id, span_info in enumerate(output_to_toks(my_output)):
                span_info.sample_id = sample_id
                feat_dict[span_info] = getattr(span_info, feature_name)
        return feat_dict

    def _get_span_sample_features(
        self,
        feature_name: str,
        sys_output: list[dict],
        output_to_spans: Callable,
    ) -> Iterator[str]:
        for sample_id, my_output in enumerate(sys_output):
            for _ in output_to_spans(my_output):
                yield my_output[feature_name]

    def _get_span_span_features(
        self,
        feature_name: str,
        sys_output: list[dict],
        output_to_spans: Callable,
    ) -> Iterator[str]:
        for sample_id, my_output in enumerate(sys_output):
            for span_info in output_to_spans(my_output):
                yield getattr(span_info, feature_name)

    def _bucketing_samples(
        self,
        sys_info: SysOutputInfo,
        sys_output: list[dict],
        active_features: list[str],
        metric_stats: list[MetricStats],
    ) -> tuple[dict, dict]:

        features = unwrap(sys_info.features)

        sent_feats: list[str] = []
        tok_feats: list[str] = []
        for x in active_features:
            (sent_feats if (x in features) else tok_feats).append(x)

        # First, get the buckets for sentences using the standard protocol
        samples_over_bucket_true, performances_over_bucket = super()._bucketing_samples(
            sys_info, sys_output, sent_feats, metric_stats
        )

        # Bucketing

        samples_over_bucket_pred = {}
        for feature_name in tqdm(tok_feats, desc="bucketing"):
            # Choose behavior based on whether this is a feature of samples or spans
            my_feature = features["true_entity_info"].feature.feature[feature_name]
            bucket_info = my_feature.bucket_info

            # Get buckets for true spans
            bucket_func = getattr(bucketing, bucket_info.method)

            feat_dict = self._get_feature_dict(
                sys_output, feature_name, lambda x: x['true_entity_info']
            )

            samples_over_bucket_true[feature_name] = bucket_func(
                dict_obj=feat_dict,
                bucket_number=bucket_info.number,
                bucket_setting=bucket_info.setting,
            )

            # Get buckets for predicted spans
            feat_dict = self._get_feature_dict(
                sys_output, feature_name, lambda x: x['pred_entity_info']
            )
            samples_over_bucket_pred[
                feature_name
            ] = bucketing.bucket_attribute_specified_bucket_interval(
                dict_obj=feat_dict,
                bucket_number=bucket_info.number,
                bucket_setting=samples_over_bucket_true[feature_name].keys(),
            )

            # evaluating bucket: get bucket performance
            performances_over_bucket[feature_name] = self.get_bucket_performance_ner(
                sys_info,
                sys_output,
                samples_over_bucket_true[feature_name],
                samples_over_bucket_pred[feature_name],
            )
        return samples_over_bucket_true, performances_over_bucket

    def _add_to_sample_dict(
        self,
        spans: list[Span],
        type_id: str,
        sample_dict: defaultdict[Span, dict[str, str]],
    ):
        """
        Get bucket samples (with mis-predicted entities) for each bucket given a feature
        (e.g., length)
        """
        for span in spans:
            sample_dict[span][type_id] = (
                span.span_tag if span.span_tag is not None else ""
            )

    def get_bucket_cases_ner(
        self,
        bucket_interval: str,
        sys_output: list[dict],
        samples_over_bucket_true: dict[str, list[Span]],
        samples_over_bucket_pred: dict[str, list[Span]],
    ) -> list:
        # Index samples for easy comparison
        sample_dict: defaultdict[Span, dict[str, str]] = defaultdict(lambda: dict())
        self._add_to_sample_dict(
            samples_over_bucket_pred[bucket_interval], 'pred', sample_dict
        )
        self._add_to_sample_dict(
            samples_over_bucket_true[bucket_interval], 'true', sample_dict
        )

        case_list = []
        for span, tags in sample_dict.items():
            true_label = tags.get('true', 'O')
            pred_label = tags.get('pred', 'O')

            true_span_triple = (
                true_label,
                span.span_pos[0] if span.span_pos is not None else None,
                span.span_pos[1] if span.span_pos is not None else None,
                span.sample_id,
            )
            pred_span_triple = (
                pred_label,
                span.span_pos[0] if span.span_pos is not None else None,
                span.span_pos[1] if span.span_pos is not None else None,
                span.sample_id,
            )

            system_output_id = (
                sys_output[span.sample_id]["id"] if span.sample_id is not None else None
            )  # TODO(Pengfei: should be checked)
            error_case = {
                "span": span.span_text,
                "text": str(system_output_id),
                "true_label": true_label,
                "predicted_label": pred_label,
                "true_span_triple": true_span_triple,
                "pred_span_triple": pred_span_triple,
            }
            case_list.append(error_case)

        return case_list

    def get_bucket_performance_ner(
        self,
        sys_info: SysOutputInfo,
        sys_output: list[dict],
        samples_over_bucket_true: dict[str, list[Span]],
        samples_over_bucket_pred: dict[str, list[Span]],
    ) -> dict[str, list[BucketPerformance]]:
        """
        This function defines how to get bucket-level performance w.r.t a given feature
        (e.g., sentence length)
        :param sys_info: Information about the system output
        :param sys_output: The system output itself
        :param samples_over_bucket_true: a dictionary mapping bucket interval names to
            true sample IDs
        :param samples_over_bucket_pred: a dictionary mapping bucket interval names to
            predicted sample IDs
        :return: bucket_name_to_performance: a dictionary that maps bucket names to
            bucket performance
        """
        # getattr(explainaboard.metric, f'BIO{name}')
        metric_names = unwrap(sys_info.metric_names)
        config = explainaboard.metric.F1ScoreConfig(ignore_classes=['O'])
        bucket_metrics = [
            getattr(explainaboard.metric, f'BIO{name}')(config=config)
            for name in metric_names
        ]

        bucket_name_to_performance = {}
        for bucket_interval, spans_true in samples_over_bucket_true.items():

            if bucket_interval not in samples_over_bucket_pred.keys():
                raise ValueError("Predict Label Bucketing Errors")
            # else:
            #     spans_pred = samples_over_bucket_pred[bucket_interval]

            """
            Get bucket samples for ner task
            """
            bucket_samples = self.get_bucket_cases_ner(
                bucket_interval,
                sys_output,
                samples_over_bucket_true,
                samples_over_bucket_pred,
            )

            bucket_performance = BucketPerformance(
                bucket_name=bucket_interval,
                n_samples=len(spans_true),
                bucket_samples=bucket_samples,
            )
            for metric in bucket_metrics:

                metric_val = metric.evaluate(
                    [samples_over_bucket_true[bucket_interval]],
                    [samples_over_bucket_pred[bucket_interval]],
                    conf_value=sys_info.conf_value,
                )
                conf_low, conf_high = (
                    metric_val.conf_interval if metric_val.conf_interval else None
                )
                performance = Performance(
                    metric_name=metric.name,
                    value=metric_val.value,
                    confidence_score_low=conf_low,
                    confidence_score_high=conf_high,
                )
                bucket_performance.performances.append(performance)

            bucket_name_to_performance[bucket_interval] = bucket_performance

        return sort_dict(bucket_name_to_performance)

    @classmethod
    def get_econ_efre_dic(
        cls, words: list[str], bio_tags: list[str]
    ) -> tuple[dict[str, float], dict[str, int]]:
        """
        Calculate the entity label consistency and frequency features from this paper
        https://aclanthology.org/2020.emnlp-main.489.pdf

        :param words: a list of all words in the corpus
        :param bio_tags: a list of all tags in the corpus
        :return: Returns two dictionaries:
                    econ: 'span|||tag' pointing to entity consistency values
                    efre: 'span' pointing to entity frequency values
        """
        chunks_train = span_utils.get_spans_from_bio(bio_tags)

        # Create pseudo-trie
        prefixes: set[str] = set()
        chunk_to_tag: dict[tuple[int, int], str] = {}
        entity_to_tagcnt: dict[str, dict[str, int]] = {}
        efre_dic: dict[str, int] = {}
        for true_chunk in tqdm(chunks_train):
            idx_start = true_chunk[1]
            idx_end = true_chunk[2]
            chunk_to_tag[(idx_start, idx_end)] = true_chunk[0]
            span_str = ''
            for i in range(0, idx_end - idx_start):
                w = words[idx_start + i].lower()
                span_str += w if i == 0 else f' {w}'
                prefixes.add(span_str)
            entity_to_tagcnt[span_str] = {}
            efre_dic[span_str] = efre_dic.get(span_str, 0) + 1

        # Actually calculate stats
        ltws = len(words)
        for idx_start in range(ltws):
            span_str = ''
            for i in range(0, ltws - idx_start):
                w = words[idx_start + i].lower()
                span_str += w if i == 0 else f' {w}'
                if span_str not in prefixes:
                    break
                if span_str in entity_to_tagcnt:
                    my_tag = chunk_to_tag.get((idx_start, idx_start + i + 1), 'O')
                    entity_to_tagcnt[span_str][my_tag] = (
                        entity_to_tagcnt[span_str].get(my_tag, 0) + 1
                    )

<<<<<<< HEAD
# TODO(gneubig): below is not done with refactoring
def get_econ_dic(train_word_sequences, tag_sequences_train, tags):
    """
    Note: when matching, the text span and tag have been lowercased.
    """
    econ_dic = dict()
    chunks_train = set(span_utils.get_spans_from_bio(tag_sequences_train))

    count_idx = 0
    word_sequences_train_str = ' '.join(train_word_sequences).lower()
    for true_chunk in tqdm(chunks_train):
        count_idx += 1
        idx_start = true_chunk[1]
        idx_end = true_chunk[2]

        entity_span = ' '.join(train_word_sequences[idx_start:idx_end]).lower()
        if entity_span in econ_dic:
            continue
        else:
            econ_dic[entity_span] = dict()
            for tag in tags:
                econ_dic[entity_span][tag] = 0.0

        # Determine if the same position in pred list giving a right prediction.
        entity_span_new = ' ' + entity_span + ' '

        entity_span_new = (
            entity_span_new.replace('(', '')
            .replace(')', '')
            .replace('*', '')
            .replace('+', '')
        )
        entity_str_sid = [
            m.start() for m in re.finditer(entity_span_new, word_sequences_train_str)
        ]
        if len(entity_str_sid) > 0:
            label_list = []
            # convert the string index into list index...
            entity_sids = []
            for str_idx in entity_str_sid:
                entity_sid = len(word_sequences_train_str[0:str_idx].split())
                entity_sids.append(entity_sid)
            entity_len = len(entity_span.split())

            for sid in entity_sids:
                label_candi_list = tag_sequences_train[sid : sid + entity_len]
                for label in label_candi_list:
                    klab = 'o'
                    if len(label.split('-')) > 1:
                        klab = label.split('-')[1].lower()
                    label_list.append(klab)

            label_norep = list(set(label_list))
            for lab_norep in label_norep:
                hard = float(
                    '%.3f' % (float(label_list.count(lab_norep)) / len(label_list))
                )
                econ_dic[entity_span][lab_norep] = hard

    # fwrite = open(path_write, 'wb')
    # pickle.dump(econ_dic, fwrite)
    # fwrite.close()
    """
    {
        'benson koech': {'O': 0.0, 'org': 0.0, 'loc': 0.0, 'per': 1.0, 'misc': 0.0}
    }
    """
    # exit()
    return econ_dic


# Global functions for training set dependent features
def get_efre_dic(train_word_sequences, tag_sequences_train):
    efre_dic = dict()
    chunks_train = set(span_utils.get_spans_from_bio(tag_sequences_train))
    count_idx = 0
    word_sequences_train_str = ' '.join(train_word_sequences).lower()
    for true_chunk in tqdm(chunks_train):
        count_idx += 1
        # print('progress: %d / %d: ' % (count_idx, len(chunks_train)))
        idx_start = true_chunk[1]
        idx_end = true_chunk[2]

        entity_span = ' '.join(train_word_sequences[idx_start:idx_end]).lower()
        if entity_span in efre_dic:
            continue
        else:
            efre_dic[entity_span] = []

        # Determine if the same position in pred list giving a right prediction.
        entity_span_new = ' ' + entity_span + ' '
        entity_span_new = (
            entity_span_new.replace('(', '')
            .replace(')', '')
            .replace('*', '')
            .replace('+', '')
        )
        entity_str_sid = [
            m.start() for m in re.finditer(entity_span_new, word_sequences_train_str)
        ]

        efre_dic[entity_span] = len(entity_str_sid)

    sorted_efre_dic = sorted(efre_dic.items(), key=lambda item: item[1], reverse=True)

    efre_dic_keep = {}
    count_bigger_than_max_freq = 0
    max_freq = float(sorted_efre_dic[4][1])
    for span, freq in efre_dic.items():
        if freq <= max_freq:
            efre_dic_keep[span] = '%.3f' % (float(freq) / max_freq)
        else:
            count_bigger_than_max_freq += 1

    return efre_dic_keep
=======
        econ_dic: dict[str, float] = {}
        for span_str, cnt_dic in entity_to_tagcnt.items():
            cnt_sum = float(sum(cnt_dic.values()))
            for tag, cnt in cnt_dic.items():
                econ_dic[f'{span_str}|||{tag}'] = cnt / cnt_sum
        return econ_dic, efre_dic
>>>>>>> 79f9f91e
<|MERGE_RESOLUTION|>--- conflicted
+++ resolved
@@ -16,11 +16,8 @@
 from explainaboard.tasks import TaskType
 from explainaboard.utils import bucketing, span_utils
 from explainaboard.utils.py_utils import sort_dict
-<<<<<<< HEAD
 from explainaboard.utils.span_utils import BIOSpanOps, Span
-=======
 from explainaboard.utils.tokenizer import Tokenizer
->>>>>>> 79f9f91e
 from explainaboard.utils.typing_utils import unwrap
 
 
@@ -175,7 +172,7 @@
                                     setting=(),
                                 ),
                             ),
-                            "econ": feature.Value(
+                            "span_econ": feature.Value(
                                 dtype="float",
                                 description="entity label consistency",
                                 is_bucket=True,
@@ -186,7 +183,7 @@
                                     setting=(),
                                 ),
                             ),
-                            "efre": feature.Value(
+                            "span_efre": feature.Value(
                                 dtype="float",
                                 description="entity frequency",
                                 is_bucket=True,
@@ -305,7 +302,6 @@
         econ_dic = statistics["econ_dic"] if has_stats else None
         efre_dic = statistics["efre_dic"] if has_stats else None
 
-<<<<<<< HEAD
         bio_span_ops = BIOSpanOps(
             resources={
                 "has_stats": has_stats,
@@ -316,33 +312,6 @@
         spans = bio_span_ops.get_spans(seq=sentence, tags=tags)
 
         return spans
-=======
-        span_dics = []
-        chunks = span_utils.get_spans_from_bio(tags)
-        for tag, sid, eid in chunks:
-            span_text = ' '.join(sentence[sid:eid])
-            # Basic features
-            span_dic = {
-                'span_text': span_text,
-                'span_len': eid - sid,
-                'span_pos': (sid, eid),
-                'span_tag': tag,
-                'span_capitalness': cap_feature(span_text),
-                'span_position': eid * 1.0 / len(sentence),
-                'span_chars': len(span_text),
-                'span_density': len(chunks) * 1.0 / len(sentence),
-            }
-            # Training set dependent features
-            if has_stats:
-                lower_tag = tag.lower()
-                lower_text = span_text.lower()
-                span_dic['econ'] = econ_dic.get(f'{lower_text}|||{lower_tag}', 0.0)
-                span_dic['efre'] = efre_dic.get(lower_text, 0.0)
-            # Save the features
-            span_dics.append(span_dic)
-
-        return span_dics
->>>>>>> 79f9f91e
 
     def _complete_features(
         self, sys_info: SysOutputInfo, sys_output: list[dict], external_stats=None
@@ -627,7 +596,6 @@
         """
         Calculate the entity label consistency and frequency features from this paper
         https://aclanthology.org/2020.emnlp-main.489.pdf
-
         :param words: a list of all words in the corpus
         :param bio_tags: a list of all tags in the corpus
         :return: Returns two dictionaries:
@@ -668,127 +636,9 @@
                         entity_to_tagcnt[span_str].get(my_tag, 0) + 1
                     )
 
-<<<<<<< HEAD
-# TODO(gneubig): below is not done with refactoring
-def get_econ_dic(train_word_sequences, tag_sequences_train, tags):
-    """
-    Note: when matching, the text span and tag have been lowercased.
-    """
-    econ_dic = dict()
-    chunks_train = set(span_utils.get_spans_from_bio(tag_sequences_train))
-
-    count_idx = 0
-    word_sequences_train_str = ' '.join(train_word_sequences).lower()
-    for true_chunk in tqdm(chunks_train):
-        count_idx += 1
-        idx_start = true_chunk[1]
-        idx_end = true_chunk[2]
-
-        entity_span = ' '.join(train_word_sequences[idx_start:idx_end]).lower()
-        if entity_span in econ_dic:
-            continue
-        else:
-            econ_dic[entity_span] = dict()
-            for tag in tags:
-                econ_dic[entity_span][tag] = 0.0
-
-        # Determine if the same position in pred list giving a right prediction.
-        entity_span_new = ' ' + entity_span + ' '
-
-        entity_span_new = (
-            entity_span_new.replace('(', '')
-            .replace(')', '')
-            .replace('*', '')
-            .replace('+', '')
-        )
-        entity_str_sid = [
-            m.start() for m in re.finditer(entity_span_new, word_sequences_train_str)
-        ]
-        if len(entity_str_sid) > 0:
-            label_list = []
-            # convert the string index into list index...
-            entity_sids = []
-            for str_idx in entity_str_sid:
-                entity_sid = len(word_sequences_train_str[0:str_idx].split())
-                entity_sids.append(entity_sid)
-            entity_len = len(entity_span.split())
-
-            for sid in entity_sids:
-                label_candi_list = tag_sequences_train[sid : sid + entity_len]
-                for label in label_candi_list:
-                    klab = 'o'
-                    if len(label.split('-')) > 1:
-                        klab = label.split('-')[1].lower()
-                    label_list.append(klab)
-
-            label_norep = list(set(label_list))
-            for lab_norep in label_norep:
-                hard = float(
-                    '%.3f' % (float(label_list.count(lab_norep)) / len(label_list))
-                )
-                econ_dic[entity_span][lab_norep] = hard
-
-    # fwrite = open(path_write, 'wb')
-    # pickle.dump(econ_dic, fwrite)
-    # fwrite.close()
-    """
-    {
-        'benson koech': {'O': 0.0, 'org': 0.0, 'loc': 0.0, 'per': 1.0, 'misc': 0.0}
-    }
-    """
-    # exit()
-    return econ_dic
-
-
-# Global functions for training set dependent features
-def get_efre_dic(train_word_sequences, tag_sequences_train):
-    efre_dic = dict()
-    chunks_train = set(span_utils.get_spans_from_bio(tag_sequences_train))
-    count_idx = 0
-    word_sequences_train_str = ' '.join(train_word_sequences).lower()
-    for true_chunk in tqdm(chunks_train):
-        count_idx += 1
-        # print('progress: %d / %d: ' % (count_idx, len(chunks_train)))
-        idx_start = true_chunk[1]
-        idx_end = true_chunk[2]
-
-        entity_span = ' '.join(train_word_sequences[idx_start:idx_end]).lower()
-        if entity_span in efre_dic:
-            continue
-        else:
-            efre_dic[entity_span] = []
-
-        # Determine if the same position in pred list giving a right prediction.
-        entity_span_new = ' ' + entity_span + ' '
-        entity_span_new = (
-            entity_span_new.replace('(', '')
-            .replace(')', '')
-            .replace('*', '')
-            .replace('+', '')
-        )
-        entity_str_sid = [
-            m.start() for m in re.finditer(entity_span_new, word_sequences_train_str)
-        ]
-
-        efre_dic[entity_span] = len(entity_str_sid)
-
-    sorted_efre_dic = sorted(efre_dic.items(), key=lambda item: item[1], reverse=True)
-
-    efre_dic_keep = {}
-    count_bigger_than_max_freq = 0
-    max_freq = float(sorted_efre_dic[4][1])
-    for span, freq in efre_dic.items():
-        if freq <= max_freq:
-            efre_dic_keep[span] = '%.3f' % (float(freq) / max_freq)
-        else:
-            count_bigger_than_max_freq += 1
-
-    return efre_dic_keep
-=======
         econ_dic: dict[str, float] = {}
         for span_str, cnt_dic in entity_to_tagcnt.items():
             cnt_sum = float(sum(cnt_dic.values()))
             for tag, cnt in cnt_dic.items():
                 econ_dic[f'{span_str}|||{tag}'] = cnt / cnt_sum
-        return econ_dic, efre_dic
->>>>>>> 79f9f91e
+        return econ_dic, efre_dic