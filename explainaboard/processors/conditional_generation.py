--- conflicted
+++ resolved
@@ -347,7 +347,7 @@
         has_stats = statistics is not None and len(statistics) > 0
         fre_dic = statistics["vocab"] if has_stats else None
 
-<<<<<<< HEAD
+
         ngram_span_ops = NgramSpanOps(
             n_grams=[1, 2],
             resources={
@@ -356,32 +356,7 @@
             },
         )
         spans = ngram_span_ops.get_spans(seq=toks)
-=======
-        # Find tokens in other set
-        other_tok_list = defaultdict(list)
-        for i, tok in enumerate(other_toks):
-            other_tok_list[tok].append(i)
-
-        tok_dics = []
-        for i, tok in enumerate(toks):
-            # Basic features
-            my_other = other_tok_list.get(tok, list())
-            matched = my_other.pop(0) if len(my_other) > 0 else -1
-            tok_dic = {
-                'tok_text': tok,
-                'tok_pos': (i, i + 1),
-                'tok_matched': matched,
-                'tok_capitalness': cap_feature(tok),
-                'tok_position': i * 1.0 / len(toks),
-                'tok_chars': len(tok),
-                'tok_test_freq': ref_test_freq.get(tok, 0),
-            }
-            # Training set dependent features
-            if has_stats:
-                tok_dic['tok_train_freq'] = fre_dic.get(tok, 0)
-            # Save the features
-            tok_dics.append(tok_dic)
->>>>>>> b8398b21
+
 
         return spans
 
