from __future__ import annotations

from collections.abc import Callable
from typing import Any, cast, Optional

from tqdm import tqdm

from explainaboard import feature
from explainaboard.info import BucketPerformance, SysOutputInfo
import explainaboard.metric
from explainaboard.processors.processor import Processor
from explainaboard.processors.processor_registry import register_processor
from explainaboard.tasks import TaskType
from explainaboard.utils.analysis import cap_feature
import explainaboard.utils.bucketing
import explainaboard.utils.feature_funcs
from explainaboard.utils.py_utils import sort_dict
from explainaboard.utils.typing_utils import unwrap, unwrap_generator


@register_processor(TaskType.conditional_generation)
class ConditionalGenerationProcessor(Processor):
    @classmethod
    def task_type(cls) -> TaskType:
        return TaskType.conditional_generation

    @classmethod
    def default_features(cls) -> feature.Features:
        return feature.Features(
            {
                "source": feature.Value("string"),
                "reference": feature.Value("string"),
                "hypothesis": feature.Value("string"),
                "source_length": feature.Value(
                    dtype="float",
                    description="the length of source document",
                    is_bucket=True,
                    bucket_info=feature.BucketInfo(
                        method="bucket_attribute_specified_bucket_value",
                        number=4,
                        setting=(),
                    ),
                ),
                "reference_length": feature.Value(
                    dtype="float",
                    description="the length of gold summary",
                    is_bucket=True,
                    bucket_info=feature.BucketInfo(
                        method="bucket_attribute_specified_bucket_value",
                        number=4,
                        setting=(),
                    ),
                ),
                "hypothesis_length": feature.Value(
                    dtype="float",
                    description="the length of gold summary",
                    is_bucket=True,
                    bucket_info=feature.BucketInfo(
                        method="bucket_attribute_specified_bucket_value",
                        number=4,
                        setting=(),
                    ),
                ),
                "num_oov": feature.Value(
                    dtype="float",
                    description="the number of out-of-vocabulary words",
                    is_bucket=True,
                    bucket_info=feature.BucketInfo(
                        method="bucket_attribute_specified_bucket_value",
                        number=4,
                        setting=(),
                    ),
                    require_training_set=True,
                ),
                "src_fre_rank": feature.Value(
                    dtype="float",
                    description="the average rank of each word in the source sentence based on its frequency in training "
                    "set",
                    is_bucket=True,
                    bucket_info=feature.BucketInfo(
                        method="bucket_attribute_specified_bucket_value",
                        number=4,
                        setting=(),
                    ),
                    require_training_set=True,
                ),
                # --- the following are features of each token ---
                "ref_tok_info": feature.Sequence(
                    feature.Set(
                        {
                            "tok_text": feature.Value("string"),
                            "tok_pos": feature.Position(positions=[0, 0]),
                            "tok_matched": feature.Value(
                                dtype="bool",
                                description="whether the ref/hyp token matches with a hyp/ref token",
                                is_bucket=False,
                            ),
                            "tok_capitalness": feature.Value(
                                dtype="string",
                                description="The capitalness of an token. For example, first_caps represents only the "
                                "first character of the token is capital. full_caps denotes all characters "
                                "of the token are capital",
                                is_bucket=True,
                                bucket_info=feature.BucketInfo(
                                    method="bucket_attribute_discrete_value",
                                    number=4,
                                    setting=1,
                                ),
                            ),
                            "tok_position": feature.Value(
                                dtype="float",
                                description="The relative position of a token in a sentence",
                                is_bucket=True,
                                bucket_info=feature.BucketInfo(
                                    method="bucket_attribute_specified_bucket_value",
                                    number=4,
                                    setting=(),
                                ),
                            ),
                            "tok_chars": feature.Value(
                                dtype="float",
                                description="The number of characters in a token",
                                is_bucket=True,
                                bucket_info=feature.BucketInfo(
                                    method="bucket_attribute_specified_bucket_value",
                                    number=4,
                                    setting=(),
                                ),
                            ),
                            "tok_test_freq": feature.Value(
                                dtype="float",
                                description="tok frequency in the test set",
                                is_bucket=True,
                                require_training_set=False,
                                bucket_info=feature.BucketInfo(
                                    method="bucket_attribute_specified_bucket_value",
                                    number=4,
                                    setting=(),
                                ),
                            ),
                            "tok_train_freq": feature.Value(
                                dtype="float",
                                description="tok frequency in the training set",
                                is_bucket=True,
                                require_training_set=True,
                                bucket_info=feature.BucketInfo(
                                    method="bucket_attribute_specified_bucket_value",
                                    number=4,
                                    setting=(),
                                ),
                            ),
                        }
                    )
                ),
            }
        )

    @classmethod
    def default_metrics(cls) -> list[str]:
        return ["rouge1", "rouge2", "rougeL", "bleu"]

    # --- Feature functions accessible by ExplainaboardBuilder._get_feature_func()
    def _get_source_length(self, existing_features: dict):
        return len(self._tokenizer(existing_features["source"]))

    def _get_reference_length(self, existing_features: dict):
        return len(self._tokenizer(existing_features["reference"]))

    def _get_hypothesis_length(self, existing_features: dict):
        return len(self._tokenizer(existing_features["hypothesis"]))

    # training set dependent features (could be merged for optimization?)
    def _get_num_oov(self, existing_features: dict, statistics: Any):
        return explainaboard.utils.feature_funcs.feat_num_oov(
            existing_features, statistics, lambda x: x['source'], self._tokenizer
        )

    def _get_src_fre_rank(self, existing_features: dict, statistics: Any):
        return explainaboard.utils.feature_funcs.feat_freq_rank(
            existing_features, statistics, lambda x: x['source'], self._tokenizer
        )

<<<<<<< HEAD
    def _gen_scoring_stats(
        self, sys_info: SysOutputInfo, sys_output: list[dict]
    ) -> dict[str, str]:
=======
    def _get_metrics(self, sys_info: SysOutputInfo):
        return [
            explainaboard.metric.EaaSMetric(name=name) for name in sys_info.metric_names
        ]

    def _get_true_label(self, data_point: dict):
        return data_point["reference"]

    def _get_predicted_label(self, data_point: dict):
        return data_point["hypothesis"]

    def _gen_metric_stats(self, sys_info: SysOutputInfo, sys_output: list[dict]) -> Any:
>>>>>>> aedf4c58
        """Generate sufficient statistics for scoring.

        :param sys_info: Information about the system outputs
        :param sys_output: The system output itself
        :return: Statistics sufficient for scoring
        """

        # Queue up EaaS client request for all metrics
        inputs = []
        for _id, feature_table in enumerate(sys_output):
            inputs.append(
                {
                    "source": feature_table["source"],
                    "references": [feature_table["reference"]],
                    "hypothesis": feature_table["hypothesis"],
                }
            )
        async_result = self._get_eaas_client().async_score(
            inputs,
            task="sum",  # TODO(pengfei): this should be generalized
            metrics=unwrap(sys_info.metric_names).copy(),
            lang="en",
            cal_attributes=False,
        )

        # Share the request result with all stats functions
        return [
            explainaboard.metric.EaaSMetricStats(name=name, eaas_result=async_result)
            for name in sys_info.metric_names
        ]

<<<<<<< HEAD
    # TODO(odashi): Restructure this function (and EaaS client) to be type-safe.
    def _fetch_scoring_stats(self, scoring_stats: dict[str, Any]):
        """
        A utility function used to lazily fetch the actual scoring dict when it's necessary.
        """
        if 'request_id' in scoring_stats:
            eaas_stats: dict[str, Any] = unwrap(self._eaas_client).wait_and_get_result(
                scoring_stats['request_id']
=======
    def _fetch_metric_stats(self, metric_stats: Any):
        """
        A utility function used to lazily fetch the actual scoring dict when it's necessary.
        """
        if 'request_id' in metric_stats:
            eaas_stats = self._eaas_client.wait_and_get_result(
                metric_stats['request_id']
>>>>>>> aedf4c58
            )
            metric_stats.clear()
            for k, v in eaas_stats.items():
                metric_stats[k] = v

    def _get_feature_info(self, name: str):
        if name in self._features:
            return self._features[name]
        else:
            return self._features['ref_tok_info'][name]

    def _complete_features(
        self, sys_info: SysOutputInfo, sys_output: list[dict], external_stats=None
    ) -> Optional[list[str]]:
        """
        This function is used to calculate features used for bucketing, such as sentence_length
        :return:
        """

        # One pass over the test set to find token test frequency
        ref_test_freq: dict[str, int] = {}
        src_test_freq: dict[str, int] = {}
        for dict_sysout in sys_output:
            for ref_tok in self._tokenizer(dict_sysout['reference']):
                ref_test_freq[ref_tok] = ref_test_freq.get(ref_tok, 0) + 1
            for src_tok in self._tokenizer(dict_sysout['source']):
                src_test_freq[src_tok] = src_test_freq.get(src_tok, 0) + 1

        sys_features = unwrap(sys_info.features)

        # Get names of bucketing features
        bucket_feature_funcs = {}
        active_features = list(
            sys_features.get_bucket_features(
                include_training_dependent=external_stats is not None
            )
        )
        for bucket_feature in active_features:
            if bucket_feature in sys_features:
                bucket_feature_funcs[bucket_feature] = (
                    self._get_feature_func(bucket_feature),
                    sys_features[bucket_feature].require_training_set,
                )

        for _id, dict_sysout in enumerate(sys_output):

            # oracle_feats = self.get_oracle(dict_sysout, statistics)
            # Get values of bucketing features
            for (
                bucket_key,
                (
                    bucket_func,
                    training_dependent,
                ),
            ) in bucket_feature_funcs.items():
                # TODO(pengfei): should check the feature value type
                if training_dependent:
                    dict_sysout[bucket_key] = bucket_func(dict_sysout, external_stats)
                else:
                    dict_sysout[bucket_key] = bucket_func(dict_sysout)
                    # print(dict_sysout[bucket_key])

            # span features for true and predicted spans
            ref_toks = self._tokenizer(dict_sysout['reference'])
            hyp_toks = self._tokenizer(dict_sysout['hypothesis'])
            dict_sysout["ref_tok_info"] = self._complete_tok_features(
                ref_toks, hyp_toks, ref_test_freq, statistics=external_stats
            )
            dict_sysout["hyp_tok_info"] = self._complete_tok_features(
                hyp_toks, ref_toks, ref_test_freq, statistics=external_stats
            )

        return active_features

    def _complete_tok_features(self, toks, other_toks, ref_test_freq, statistics=None):

        # Get training set stats if they exist
        has_stats = statistics is not None and len(statistics) > 0
        fre_dic = statistics["vocab"] if has_stats else None

        # Find tokens in other set
        other_tok_count = {}
        for tok in other_toks:
            other_tok_count[tok] = other_tok_count.get(tok, 0) + 1

        tok_dics = []
        for i, tok in enumerate(toks):
            # Basic features
            matched = other_tok_count.get(tok, 0) > 0
            if matched:
                other_tok_count[tok] -= 1
            tok_dic = {
                'tok_text': tok,
                'tok_pos': (i, i + 1),
                'tok_matched': matched,
                'tok_capitalness': cap_feature(tok),
                'tok_position': i * 1.0 / len(toks),
                'tok_chars': len(tok),
                'tok_test_freq': ref_test_freq.get(tok, 0),
            }
            # Training set dependent features
            if has_stats:
                tok_dic['tok_train_freq'] = fre_dic.get(tok, 0)
            # Save the features
            tok_dics.append(tok_dic)

        return tok_dics

<<<<<<< HEAD
    def get_overall_performance(
        self,
        sys_info: SysOutputInfo,
        sys_output: list[dict],
        scoring_stats: Any = None,
    ) -> dict[str, Performance]:

        # Fetch asynchronously calculated stats
        self._fetch_scoring_stats(cast('dict[str, Any]', scoring_stats))

        overall = {}
        for metric_name in unwrap_generator(sys_info.metric_names):

            scoring_stats_typed = cast('dict[str, dict[str, float]]', scoring_stats)
            overall_value = scoring_stats_typed["corpus_level"]["corpus_" + metric_name]
            overall_performance = Performance(
                metric_name=metric_name,
                value=overall_value,
            )

            overall[metric_name] = overall_performance
        return overall

=======
>>>>>>> aedf4c58
    def _get_feature_dict(
        self, sys_output: list[dict], feature_name: str, output_to_toks: Callable
    ):
        feat_dict = {}
        for samp_id, my_output in enumerate(sys_output):
            for tok_id, tok_info in enumerate(output_to_toks(my_output)):
                feat_dict[(samp_id, tok_id)] = tok_info[feature_name]
        return feat_dict

    def _bucketing_samples(
        self,
        sys_info: SysOutputInfo,
        sys_output: list[dict],
        active_features: list[str],
        metric_stats: Any = None,
    ) -> tuple[dict, dict]:

        features = unwrap(sys_info.features)
        sent_feats: list[str] = []
        tok_feats: list[str] = []
        for x in active_features:
            (sent_feats if (x in features) else tok_feats).append(x)

        # First, get the buckets for sentences using the standard protocol
        samples_over_bucket, performances_over_bucket = super()._bucketing_samples(
            sys_info, sys_output, sent_feats, metric_stats
        )
        samples_over_bucket_pred = {}

        # Second, get the buckets for tokens
        for feature_name in tqdm(tok_feats, desc="bucketing token features"):

            # Choose behavior based on whether this is a feature of samples or spans
            my_feature = features["ref_tok_info"].feature.feature[feature_name]
            bucket_info = my_feature.bucket_info

            # Get buckets for true spans
            bucket_func = getattr(explainaboard.utils.bucketing, bucket_info.method)

            feat_dict = self._get_feature_dict(
                sys_output, feature_name, lambda x: x['ref_tok_info']
            )
            samples_over_bucket[feature_name] = bucket_func(
                dict_obj=feat_dict,
                bucket_number=bucket_info.number,
                bucket_setting=bucket_info.setting,
            )

            # Get buckets for predicted spans
            feat_dict = self._get_feature_dict(
                sys_output, feature_name, lambda x: x['hyp_tok_info']
            )
            samples_over_bucket_pred[
                feature_name
            ] = explainaboard.utils.bucketing.bucket_attribute_specified_bucket_interval(
                dict_obj=feat_dict,
                bucket_number=bucket_info.number,
                bucket_setting=samples_over_bucket[feature_name].keys(),
            )

            # evaluating bucket: get bucket performance
            performances_over_bucket[feature_name] = self.get_bucket_performance_tok(
                sys_info,
                sys_output,
                samples_over_bucket[feature_name],
                samples_over_bucket_pred[feature_name],
            )
        return samples_over_bucket, performances_over_bucket

    def get_bucket_performance_tok(
        self,
        sys_info: SysOutputInfo,
        sys_output: list[dict],
        samples_over_bucket_true: dict[str, list[str]],
        samples_over_bucket_pred: dict[str, list[str]],
    ) -> dict[str, list[BucketPerformance]]:
        """
        This function defines how to get bucket-level performance w.r.t a given feature (e.g., sentence length)
        :param sys_info: Information about the system output
        :param sys_output: The system output itself
        :param samples_over_bucket_true: a dictionary mapping bucket interval names to true sample IDs
        :param samples_over_bucket_pred: a dictionary mapping bucket interval names to predicted sample IDs
        :return: bucket_name_to_performance: a dictionary that maps bucket names to bucket performance
        """

        bucket_name_to_performance: dict[str, list[BucketPerformance]] = {}
        for bucket_interval, toks_true in samples_over_bucket_true.items():

            if bucket_interval not in samples_over_bucket_pred.keys():
                raise ValueError("Predict Label Bucketing Errors")
            else:
                toks_pred = samples_over_bucket_pred[bucket_interval]

            p_denom, r_denom = len(toks_pred), len(toks_true)

            # TODO(odashi): I didn't understand what these lines are doing.
            # These lines clearly violate type hints as far as I believed those in
            # the argument list, but I couldn't figure out the correct typing.
            p_num = sum(
                map(
                    lambda x: sys_output[x[0]]['hyp_tok_info'][x[1]]['tok_matched'],
                    toks_pred,
                )
            )
            r_num = sum(
                map(
                    lambda x: sys_output[x[0]]['ref_tok_info'][x[1]]['tok_matched'],
                    toks_true,
                )
            )

            p = p_num / float(p_denom) if p_denom else 0.0
            r = r_num / float(r_denom) if r_denom else 0.0
            f1 = 2 * p * r / (p + r) if p + r else 0.0

            bucket_name_to_performance[bucket_interval] = []
            for metric_name, metric_value in [
                ('f1', f1),
                ('precision', p),
                ('recall', r),
            ]:
                bucket_performance = BucketPerformance(
                    bucket_name=bucket_interval,
                    metric_name=metric_name,
                    value=metric_value,
                    n_samples=len(toks_true),
                    bucket_samples=toks_true,
                )
                bucket_name_to_performance[bucket_interval].append(bucket_performance)

<<<<<<< HEAD
        return sort_dict(bucket_name_to_performance)

    def get_bucket_performance(
        self,
        sys_info: SysOutputInfo,
        sys_output: list[dict],
        samples_over_bucket: dict[str, list[int]],
        scoring_stats: Any = None,
    ) -> dict[str, list[BucketPerformance]]:
        """
        This function defines how to get bucket-level performance w.r.t a given feature (e.g., sentence length)
        :param sys_info: Information about the system output
        :param sys_output: The system output itself
        :param samples_over_bucket: a dictionary mapping bucket interval names to sample IDs for that bucket
        :return: bucket_name_to_performance: a dictionary that maps bucket names to bucket performance
        """

        # Fetch asynchronously calculated stats
        self._fetch_scoring_stats(cast('dict[str, Any]', scoring_stats))

        bucket_name_to_performance: dict[str, list[BucketPerformance]] = {}
        for bucket_interval, sample_ids in samples_over_bucket.items():
            bucket_cases = []
            bucket_inputs = []
            dict_metric_to_values: dict[str, list[float]] = {}

            for sample_id in sample_ids:
                sys_out = sys_output[sample_id]
                bucket_inputs.append(
                    {
                        "source": sys_out["source"],
                        "references": [sys_out["reference"]],
                        "hypothesis": sys_out["hypothesis"],
                    }
                )

                if sys_info.is_print_case:
                    bucket_case = str(sample_id)
                    bucket_cases.append(bucket_case)

                # TODO(gneubig): This needs to be fixed because many metrics are not linearly decomposable
                for metric_name in unwrap(sys_info.metric_names):
                    scoring_stats_typed = cast(
                        'dict[str, dict[int, dict[str, float]]]', scoring_stats
                    )
                    metric_value = scoring_stats_typed["sample_level"][int(sample_id)][
                        metric_name
                    ]  # This would be modified later
                    if metric_name not in dict_metric_to_values.keys():
                        dict_metric_to_values[metric_name] = [metric_value]
                    else:
                        dict_metric_to_values[metric_name].append(metric_value)

            bucket_name_to_performance[bucket_interval] = []

            for metric_name in unwrap_generator(sys_info.metric_names):

                bucket_value = numpy.average(dict_metric_to_values[metric_name])

                bucket_performance = BucketPerformance(
                    bucket_name=bucket_interval,
                    metric_name=metric_name,
                    value=bucket_value,
                    n_samples=len(dict_metric_to_values[metric_name]),
                    bucket_samples=bucket_cases,
                )

                bucket_name_to_performance[bucket_interval].append(bucket_performance)

=======
>>>>>>> aedf4c58
        return sort_dict(bucket_name_to_performance)<|MERGE_RESOLUTION|>--- conflicted
+++ resolved
@@ -1,7 +1,7 @@
 from __future__ import annotations
 
 from collections.abc import Callable
-from typing import Any, cast, Optional
+from typing import Any, Optional
 
 from tqdm import tqdm
 
@@ -180,14 +180,10 @@
             existing_features, statistics, lambda x: x['source'], self._tokenizer
         )
 
-<<<<<<< HEAD
-    def _gen_scoring_stats(
-        self, sys_info: SysOutputInfo, sys_output: list[dict]
-    ) -> dict[str, str]:
-=======
     def _get_metrics(self, sys_info: SysOutputInfo):
         return [
-            explainaboard.metric.EaaSMetric(name=name) for name in sys_info.metric_names
+            explainaboard.metric.EaaSMetric(name=name)
+            for name in unwrap_generator(sys_info.metric_names)
         ]
 
     def _get_true_label(self, data_point: dict):
@@ -197,7 +193,6 @@
         return data_point["hypothesis"]
 
     def _gen_metric_stats(self, sys_info: SysOutputInfo, sys_output: list[dict]) -> Any:
->>>>>>> aedf4c58
         """Generate sufficient statistics for scoring.
 
         :param sys_info: Information about the system outputs
@@ -226,27 +221,17 @@
         # Share the request result with all stats functions
         return [
             explainaboard.metric.EaaSMetricStats(name=name, eaas_result=async_result)
-            for name in sys_info.metric_names
+            for name in unwrap_generator(sys_info.metric_names)
         ]
 
-<<<<<<< HEAD
     # TODO(odashi): Restructure this function (and EaaS client) to be type-safe.
-    def _fetch_scoring_stats(self, scoring_stats: dict[str, Any]):
+    def _fetch_metric_stats(self, metric_stats: dict[str, Any]):
         """
         A utility function used to lazily fetch the actual scoring dict when it's necessary.
         """
-        if 'request_id' in scoring_stats:
+        if 'request_id' in metric_stats:
             eaas_stats: dict[str, Any] = unwrap(self._eaas_client).wait_and_get_result(
-                scoring_stats['request_id']
-=======
-    def _fetch_metric_stats(self, metric_stats: Any):
-        """
-        A utility function used to lazily fetch the actual scoring dict when it's necessary.
-        """
-        if 'request_id' in metric_stats:
-            eaas_stats = self._eaas_client.wait_and_get_result(
                 metric_stats['request_id']
->>>>>>> aedf4c58
             )
             metric_stats.clear()
             for k, v in eaas_stats.items():
@@ -355,32 +340,6 @@
 
         return tok_dics
 
-<<<<<<< HEAD
-    def get_overall_performance(
-        self,
-        sys_info: SysOutputInfo,
-        sys_output: list[dict],
-        scoring_stats: Any = None,
-    ) -> dict[str, Performance]:
-
-        # Fetch asynchronously calculated stats
-        self._fetch_scoring_stats(cast('dict[str, Any]', scoring_stats))
-
-        overall = {}
-        for metric_name in unwrap_generator(sys_info.metric_names):
-
-            scoring_stats_typed = cast('dict[str, dict[str, float]]', scoring_stats)
-            overall_value = scoring_stats_typed["corpus_level"]["corpus_" + metric_name]
-            overall_performance = Performance(
-                metric_name=metric_name,
-                value=overall_value,
-            )
-
-            overall[metric_name] = overall_performance
-        return overall
-
-=======
->>>>>>> aedf4c58
     def _get_feature_dict(
         self, sys_output: list[dict], feature_name: str, output_to_toks: Callable
     ):
@@ -511,76 +470,4 @@
                 )
                 bucket_name_to_performance[bucket_interval].append(bucket_performance)
 
-<<<<<<< HEAD
-        return sort_dict(bucket_name_to_performance)
-
-    def get_bucket_performance(
-        self,
-        sys_info: SysOutputInfo,
-        sys_output: list[dict],
-        samples_over_bucket: dict[str, list[int]],
-        scoring_stats: Any = None,
-    ) -> dict[str, list[BucketPerformance]]:
-        """
-        This function defines how to get bucket-level performance w.r.t a given feature (e.g., sentence length)
-        :param sys_info: Information about the system output
-        :param sys_output: The system output itself
-        :param samples_over_bucket: a dictionary mapping bucket interval names to sample IDs for that bucket
-        :return: bucket_name_to_performance: a dictionary that maps bucket names to bucket performance
-        """
-
-        # Fetch asynchronously calculated stats
-        self._fetch_scoring_stats(cast('dict[str, Any]', scoring_stats))
-
-        bucket_name_to_performance: dict[str, list[BucketPerformance]] = {}
-        for bucket_interval, sample_ids in samples_over_bucket.items():
-            bucket_cases = []
-            bucket_inputs = []
-            dict_metric_to_values: dict[str, list[float]] = {}
-
-            for sample_id in sample_ids:
-                sys_out = sys_output[sample_id]
-                bucket_inputs.append(
-                    {
-                        "source": sys_out["source"],
-                        "references": [sys_out["reference"]],
-                        "hypothesis": sys_out["hypothesis"],
-                    }
-                )
-
-                if sys_info.is_print_case:
-                    bucket_case = str(sample_id)
-                    bucket_cases.append(bucket_case)
-
-                # TODO(gneubig): This needs to be fixed because many metrics are not linearly decomposable
-                for metric_name in unwrap(sys_info.metric_names):
-                    scoring_stats_typed = cast(
-                        'dict[str, dict[int, dict[str, float]]]', scoring_stats
-                    )
-                    metric_value = scoring_stats_typed["sample_level"][int(sample_id)][
-                        metric_name
-                    ]  # This would be modified later
-                    if metric_name not in dict_metric_to_values.keys():
-                        dict_metric_to_values[metric_name] = [metric_value]
-                    else:
-                        dict_metric_to_values[metric_name].append(metric_value)
-
-            bucket_name_to_performance[bucket_interval] = []
-
-            for metric_name in unwrap_generator(sys_info.metric_names):
-
-                bucket_value = numpy.average(dict_metric_to_values[metric_name])
-
-                bucket_performance = BucketPerformance(
-                    bucket_name=bucket_interval,
-                    metric_name=metric_name,
-                    value=bucket_value,
-                    n_samples=len(dict_metric_to_values[metric_name]),
-                    bucket_samples=bucket_cases,
-                )
-
-                bucket_name_to_performance[bucket_interval].append(bucket_performance)
-
-=======
->>>>>>> aedf4c58
         return sort_dict(bucket_name_to_performance)