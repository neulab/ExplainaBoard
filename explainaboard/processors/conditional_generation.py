--- conflicted
+++ resolved
@@ -77,9 +77,9 @@
             ),
             "src_fre_rank": feature.Value(
                 dtype="float",
-                description=("average training-set frequency rank of words in source"),
+                description="average training-set frequency rank of words in source",
                 func=lambda info, x, c, stat: feat_freq_rank(
-                    info, x['source'], stat['source_vocab'], side='source'
+                    info, x['source'], stat['source_vocab_rank'], side='source'
                 ),
                 require_training_set=True,
             ),
@@ -97,7 +97,7 @@
                     "average training-set frequency rank of words in reference"
                 ),
                 func=lambda info, x, c, stat: feat_freq_rank(
-                    info, x['reference'], stat['target_vocab'], side='target'
+                    info, x['reference'], stat['target_vocab_rank'], side='target'
                 ),
                 require_training_set=True,
             ),
@@ -223,7 +223,6 @@
             "length",
             "length_ratio",
         ]
-<<<<<<< HEAD
         defaults: dict[str, list[MetricConfig]] = {
             'example': [
                 EaaSMetricConfig(
@@ -261,65 +260,6 @@
             return cast(AnalysisCaseSpan, c).text
         else:
             raise ValueError(f'bad type {type(c)}')
-=======
-        return [
-            EaaSMetricConfig(
-                name=x, source_language=source_language, target_language=target_language
-            )
-            for x in full_metrics
-        ]
-
-    # --- Feature functions accessible by ExplainaboardBuilder._get_feature_func()
-    def _get_source_length(self, sys_info: SysOutputInfo, existing_features: dict):
-        return len(unwrap(sys_info.source_tokenizer)(existing_features["source"]))
-
-    def _get_reference_length(self, sys_info: SysOutputInfo, existing_features: dict):
-        return len(unwrap(sys_info.target_tokenizer)(existing_features["reference"]))
-
-    def _get_hypothesis_length(self, sys_info: SysOutputInfo, existing_features: dict):
-        return len(unwrap(sys_info.target_tokenizer)(existing_features["hypothesis"]))
-
-    # training set dependent features (could be merged for optimization?)
-    def _get_src_num_oov(
-        self, sys_info: SysOutputInfo, existing_features: dict, statistics: Any
-    ):
-        return explainaboard.utils.feature_funcs.feat_num_oov(
-            existing_features,
-            statistics['source_vocab'],
-            lambda x: x['source'],
-            unwrap(sys_info.source_tokenizer),
-        )
-
-    def _get_src_fre_rank(
-        self, sys_info: SysOutputInfo, existing_features: dict, statistics: Any
-    ):
-        return explainaboard.utils.feature_funcs.feat_freq_rank(
-            existing_features,
-            statistics['source_vocab_rank'],
-            lambda x: x['source'],
-            unwrap(sys_info.source_tokenizer),
-        )
-
-    def _get_ref_num_oov(
-        self, sys_info: SysOutputInfo, existing_features: dict, statistics: Any
-    ):
-        return explainaboard.utils.feature_funcs.feat_num_oov(
-            existing_features,
-            statistics['target_vocab'],
-            lambda x: x['reference'],
-            unwrap(sys_info.target_tokenizer),
-        )
-
-    def _get_ref_fre_rank(
-        self, sys_info: SysOutputInfo, existing_features: dict, statistics: Any
-    ):
-        return explainaboard.utils.feature_funcs.feat_freq_rank(
-            existing_features,
-            statistics['target_vocab_rank'],
-            lambda x: x['reference'],
-            unwrap(sys_info.target_tokenizer),
-        )
->>>>>>> 7fb8ccd2
 
     def _get_true_label(self, data_point: dict):
         return {'references': [data_point["reference"]], 'source': data_point["source"]}
