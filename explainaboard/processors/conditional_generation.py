--- conflicted
+++ resolved
@@ -220,13 +220,8 @@
 
         # Share the request result with all stats functions
         return [
-<<<<<<< HEAD
             explainaboard.metric.EaaSMetricStats(name=name, eaas_request=async_request)
-            for name in sys_info.metric_names
-=======
-            explainaboard.metric.EaaSMetricStats(name=name, eaas_result=async_result)
             for name in unwrap_generator(sys_info.metric_names)
->>>>>>> a5d99057
         ]
 
     # TODO(odashi): Restructure this function (and EaaS client) to be type-safe.
