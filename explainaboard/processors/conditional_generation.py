--- conflicted
+++ resolved
@@ -223,11 +223,7 @@
         # Share the request result with all stats functions
         return [
             explainaboard.metric.EaaSMetricStats(name=name, eaas_request=async_request)
-<<<<<<< HEAD
-            for name in sys_info.metric_names
-=======
             for name in unwrap_generator(sys_info.metric_names)
->>>>>>> 4d1c625c
         ]
 
     # TODO(odashi): Restructure this function (and EaaS client) to be type-safe.
@@ -418,8 +414,8 @@
         self,
         sys_info: SysOutputInfo,
         sys_output: list[dict],
-        samples_over_bucket_true: dict[str, list[str]],
-        samples_over_bucket_pred: dict[str, list[str]],
+        samples_over_bucket_true: dict[str, list[tuple[int, int]]],
+        samples_over_bucket_pred: dict[str, list[tuple[int, int]]],
     ) -> dict[str, list[BucketPerformance]]:
         """
         This function defines how to get bucket-level performance w.r.t a given feature (e.g., sentence length)
@@ -430,12 +426,8 @@
         :return: bucket_name_to_performance: a dictionary that maps bucket names to bucket performance
         """
 
-<<<<<<< HEAD
-        bucket_name_to_performance = {}
+        bucket_name_to_performance: dict[str, BucketPerformance] = {}
         f1_score = explainaboard.metric.F1Score(separate_match=True)
-=======
-        bucket_name_to_performance: dict[str, list[BucketPerformance]] = {}
->>>>>>> 4d1c625c
         for bucket_interval, toks_true in samples_over_bucket_true.items():
 
             if bucket_interval not in samples_over_bucket_pred.keys():
@@ -443,24 +435,12 @@
             else:
                 toks_pred = samples_over_bucket_pred[bucket_interval]
 
-<<<<<<< HEAD
             stats_list = []
             for sid, tid in toks_true:
                 matched = (
                     1.0
                     if sys_output[sid]['ref_tok_info'][tid]['tok_matched'] >= 0
                     else 0.0
-=======
-            p_denom, r_denom = len(toks_pred), len(toks_true)
-
-            # TODO(odashi): I didn't understand what these lines are doing.
-            # These lines clearly violate type hints as far as I believed those in
-            # the argument list, but I couldn't figure out the correct typing.
-            p_num = sum(
-                map(
-                    lambda x: sys_output[x[0]]['hyp_tok_info'][x[1]]['tok_matched'],
-                    toks_pred,
->>>>>>> 4d1c625c
                 )
                 stats_list.append([1.0, 0.0, matched, 0.0])
             for sid, tid in toks_pred:
@@ -473,13 +453,13 @@
 
             stats = explainaboard.metric.MetricStats(np.array(stats_list))
             result = f1_score.evaluate_from_stats(stats, conf_value=0.05)
+            conf_low, conf_high = unwrap(result.conf_interval)
             performance = Performance(
                 metric_name='F1',
                 value=result.value,
-                confidence_score_low=result.conf_interval[0],
-                confidence_score_high=result.conf_interval[1],
-            )
-<<<<<<< HEAD
+                confidence_score_low=conf_low,
+                confidence_score_high=conf_high,
+            )
             bucket_performance = BucketPerformance(
                 bucket_name=bucket_interval,
                 n_samples=len(toks_true),
@@ -487,26 +467,5 @@
                 performances=[performance],
             )
             bucket_name_to_performance[bucket_interval] = bucket_performance
-=======
-
-            p = p_num / float(p_denom) if p_denom else 0.0
-            r = r_num / float(r_denom) if r_denom else 0.0
-            f1 = 2 * p * r / (p + r) if p + r else 0.0
-
-            bucket_name_to_performance[bucket_interval] = []
-            for metric_name, metric_value in [
-                ('f1', f1),
-                ('precision', p),
-                ('recall', r),
-            ]:
-                bucket_performance = BucketPerformance(
-                    bucket_name=bucket_interval,
-                    metric_name=metric_name,
-                    value=metric_value,
-                    n_samples=len(toks_true),
-                    bucket_samples=toks_true,
-                )
-                bucket_name_to_performance[bucket_interval].append(bucket_performance)
->>>>>>> 4d1c625c
 
         return sort_dict(bucket_name_to_performance)