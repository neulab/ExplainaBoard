--- conflicted
+++ resolved
@@ -29,12 +29,10 @@
     tabular_regression = "tabular-regression"
     tabular_classification = "tabular-classification"
     argument_pair_extraction = "argument-pair-extraction"
-<<<<<<< HEAD
     ranking = "ranking"
     argument_pair_identification = "argument-pair-identification"
-=======
     meta_evaluation_nlg = "meta-evaluation-nlg"
->>>>>>> df644bd0
+
 
     @staticmethod
     def list() -> list[str]:
