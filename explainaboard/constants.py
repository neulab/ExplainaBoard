--- conflicted
+++ resolved
@@ -18,12 +18,9 @@
     cloze_mutiple_choice = "cloze-multiple-choice"
     cloze_generative = "cloze-generative"
     grammatical_error_correction = "grammatical-error-correction"
-<<<<<<< HEAD
     nlg_meta_evaluation = "nlg-meta-evaluation"
-=======
     tabular_regression = "tabular-regression"
     tabular_classification = "tabular-classification"
->>>>>>> 2dff5366
 
     @staticmethod
     def list():
