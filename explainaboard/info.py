--- conflicted
+++ resolved
@@ -254,20 +254,7 @@
         Returns:
             Generated SysOutputInfo.
         """
-<<<<<<< HEAD
-        if k == "results":
-            return PrimitiveSerializer().deserialize(v)
-        elif k.endswith("tokenizer"):
-            return PrimitiveSerializer().deserialize(v)
-        elif k == "analysis_levels":
-            return PrimitiveSerializer().deserialize(v)
-        elif k == "analyses":
-            return PrimitiveSerializer().deserialize(v)
-        else:
-            return v
-=======
         keys = set(x.name for x in dataclasses.fields(cls))
->>>>>>> 6dd24ee0
 
         serialized_sysout = {
             cast(str, k): cast(SerializableData, v)
