--- conflicted
+++ resolved
@@ -91,13 +91,8 @@
     is_print_case: bool = True
     language: str = "en"
     conf_value: float = 0.05
-<<<<<<< HEAD
     system_details: Optional[dict] = None
-=======
-    system_details: dict = (
-        None  # TODO(Pengfei): we can define a schema using `dataclass` in the future
-    )
->>>>>>> 39838ba2
+
 
     # set later
     # code: str = None
