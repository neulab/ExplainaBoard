"""Classes to hold information from analyses, etc."""

from __future__ import annotations

import dataclasses
from dataclasses import dataclass, field
import json
import os
import sys
from typing import Callable, ClassVar, Optional, TypeVar, final
from unittest.mock import DEFAULT

from explainaboard import config
from explainaboard.analysis.analyses import Analysis, AnalysisLevel
from explainaboard.analysis.case import AnalysisCase
from explainaboard.analysis.result import Result
from explainaboard.metrics.metric import MetricStats
from explainaboard.serialization import common_registry
from explainaboard.serialization.legacy import general_to_dict
from explainaboard.serialization.serializers import PrimitiveSerializer
from explainaboard.serialization.types import Serializable, SerializableData
from explainaboard.utils.logging import get_logger
from explainaboard.utils.tokenizer import Tokenizer
from explainaboard.utils.typing_utils import narrow

logger = get_logger(__name__)

T = TypeVar("T")

# TODO(odashi): This function may be generally useful. Move it to the serialization
# submodule.
def _get_value_or(
    data: dict[str, SerializableData], cls: type[T], key: str, default: T | None = None
) -> T | None:
    """Helper function to obtain a typed value or None from a serialized data.

    Args:
        data: Serialized data.
        cls: Data type to obtain.
        key: Data key to obtain.
        default: Default value or None.

    Returns:
        `data[key]` if it has type of `cls`, `default` if `data[key]` does not exist.

    Raises:
        TypeError: Thrown by inner `narrow()`: `data[key]` has an incompatible type.
    """
    value = data.get(key)
    return narrow(cls, value) if value is not None else default


@dataclass
class PaperInfo:
    """Information about a paper.

    Attributes:
        year: the year the paper was published
        venue: where the paper was published
        title: the title of the paper
        author: the author(s) of the paper
        url: the url where the paper can be found
        bib: bibliography information
    """

    year: Optional[str] = None
    venue: Optional[str] = None
    title: Optional[str] = None
    author: Optional[str] = None
    url: Optional[str] = None
    bib: Optional[str] = None


@common_registry.register("SysOutputInfo")
@final
@dataclass
class SysOutputInfo(Serializable):
    """Information about a system output and its analysis settings.

    Attributes:
        task_name (str): the name of the task.
        system_name (str): the name of the system .
        dataset_name (str): the dataset used of the system.
        sub_dataset_name (str): the name of the sub-dataset.
        dataset_split (str): the name of the split.
        source_language (str): the language of the input
        target_language (str): the language of the output
        reload_stat (bool): whether to reload the statistics or not
        system_details (dict): a dictionary of system details
        source_tokenizer (Tokenizer): the tokenizer for source sentences
        target_tokenizer (Tokenizer): the tokenizer for target sentences
        analysis_levels: the levels of analysis to perform
    """

    DEFAULT_RELOAD_STAT: ClassVar[bool] = True
    DEFAULT_CONFIDENCE_ALPHA: ClassVar[float] = 0.05

    # set in the system_output scripts
    task_name: str
    system_name: str | None = None
    dataset_name: str | None = None
    sub_dataset_name: str | None = None
    dataset_split: str | None = None
    source_language: str | None = None
    target_language: str | None = None
    reload_stat: bool = DEFAULT_RELOAD_STAT
    confidence_alpha: float = DEFAULT_CONFIDENCE_ALPHA
    system_details: dict[str, SerializableData] = field(default_factory=dict)
    source_tokenizer: Tokenizer | None = None
    target_tokenizer: Tokenizer | None = None
    analysis_levels: list[AnalysisLevel] = field(default_factory=list)
    analyses: list[Analysis] = field(default_factory=list)

    # set later
    results: Result = field(default_factory=lambda: Result(overall={}, analyses=[]))

    def to_dict(self) -> dict:
        """Serialization function."""
        ret_dict = {}
        for f in dataclasses.fields(self):
            obj = getattr(self, f.name)
            if obj is not None:
                ret_dict[f.name] = general_to_dict(obj)
        return ret_dict

    def replace_nonstring_keys(self, data):
        """Function to replace keys that are not strings for serialization to JSON."""
        if isinstance(data, list):
            for value in data:
                if isinstance(value, dict):
                    self.replace_nonstring_keys(value)
        else:
            replace_keys = []
            for key, value in data.items():
                if isinstance(value, Callable):
                    # TODO(gneubig): cannot serialize functions so info is lost
                    data[key] = None
                if not isinstance(key, str):
                    replace_keys.append(key)
                if isinstance(value, dict) or isinstance(value, list):
                    self.replace_nonstring_keys(value)
            for key in replace_keys:
                data[str(key)] = data[key]
                del data[key]

    def write_to_directory(
        self,
        dataset_info_dir: str,
        file_name: str | None = None,
        overwrite: bool = False,
    ) -> None:
        """Write `SysOutputInfo` as JSON to `dataset_info_dir`.

        This function is not thread-safe. Modification of the target directory/files by
        other processes/threads may cause unintended behavior.

        Args:
            dataset_info_dir: Directory path to store the JSON file. If the directory
                does not exist, this function craetes it recursively.
            file_name: JSON file name under `dataset_info_dir`. If None, default file
                name is used.
            overwrite: If True, this function overwrites the existing file. If Fasle, it
                raises an Exception if the file already exists.

        Raises:
            RuntimeError: File already exists.
        """
        file_name = (
            file_name if file_name is not None else config.SYS_OUTPUT_INFO_FILENAME
        )
        file_path = os.path.join(dataset_info_dir, file_name)

        # Checks the directory.
        if os.path.exists(dataset_info_dir):
            if not os.path.isdir(dataset_info_dir):
                raise RuntimeError(f"Not a directory: {dataset_info_dir}")
        else:
            os.makedirs(dataset_info_dir)

        # Checks the file.
        if os.path.exists(file_path):
            if not os.path.isfile(file_path):
                raise RuntimeError(f"Not a file: {file_path}")
            if not overwrite:
                raise RuntimeError(
                    f"Attempted to overwrite the existing file: {file_path}"
                )

        with open(file_path, "wb") as f:
            self._dump_info(f)

    def print_as_json(self, file=None) -> None:
        """Print as json to the specified file.

        Args:
            file: The file stream to print to, or None for stdout.

        Raises:
            TypeError: If the data dict can not be written to.
        """
        if file is None:
            file = sys.stdout
        data_dict = self.to_dict()
        self.replace_nonstring_keys(data_dict)
        json.dump(data_dict, fp=file, indent=2)

    def _dump_info(self, file):
        """Convert SystemOutputInfo => JSON."""
        data_dict = self.to_dict()
        self.replace_nonstring_keys(data_dict)
        file.write(json.dumps(data_dict, indent=2).encode("utf-8"))

    @classmethod
<<<<<<< HEAD
    def from_directory(cls, sys_output_info_dir: str) -> "SysOutputInfo":
        """Create SysOutputInfo from the JSON file in `sys_output_info_dir`.

        Args:
            sys_output_info_dir (`str`): The directory containing the metadata file.
                This should be the root directory of a specific dataset version.
        """
        logger.info("Loading Dataset info from %s", sys_output_info_dir)
        if not sys_output_info_dir:
            raise ValueError(
                "Calling DatasetInfo.from_directory() with undefined dataset_info_dir."
            )

        with open(
            os.path.join(sys_output_info_dir, config.SYS_OUTPUT_INFO_FILENAME),
            "r",
            encoding="utf-8",
        ) as f:
            data_dict = json.load(f)
        return cls.from_dict(data_dict)

    def update(self, other_sys_output_info: SysOutputInfo, ignore_none=True):
        """Update with another SysOutputInfo."""
        self_dict = self.__dict__
        self_dict.update(
            **{
                k: copy.deepcopy(v)
                for k, v in other_sys_output_info.__dict__.items()
                if (v is not None or not ignore_none)
            }
        )

    def copy(self) -> SysOutputInfo:
        """Create a new copy of the SysOutputInfo."""
        return self.__class__(**{k: copy.deepcopy(v) for k, v in self.__dict__.items()})

    def serialize(self) -> dict[str, SerializableData]:
        """Implements Serializable.serialize."""
        return {
            "task_name": self.task_name,
            "system_name": self.system_name,
            "dataset_name": self.dataset_name,
            "sub_dataset_name": self.sub_dataset_name,
            "dataset_split": self.dataset_split,
            "source_language": self.source_language,
            "target_language": self.target_language,
            "reload_stat": self.reload_stat,
            "confidence_alpha": self.confidence_alpha,
            "system_details": self.system_details,
            "source_tokenizer": self.source_tokenizer,
            "target_tokenizer": self.target_tokenizer,
            "analysis_levels": self.analysis_levels,
            "analyses": self.analyses,
            "results": self.results,
        }

    @classmethod
    def deserialize(cls, data: dict[str, SerializableData]) -> Serializable:
        """Implements Serializable.deserialize."""
        system_details = {
            narrow(str, k): narrow(SerializableData, v)
            for k, v in _get_value_or(data, dict, "system_details", {}).items()
        }
        analysis_levels = [
            narrow(AnalysisLevel, x)
            for x in _get_value_or(data, list, "analysis_levels", [])
        ]
        analyses = [
            narrow(Analysis, x) for x in _get_value_or(data, list, "analyses", [])
        ]

        return cls(
            task_name=narrow(str, data["task_name"]),
            system_name=_get_value_or(data, str, "system_name"),
            dataset_name=_get_value_or(data, str, "dataset_name"),
            sub_dataset_name=_get_value_or(data, str, "sub_dataset_name"),
            dataset_split=_get_value_or(data, str, "dataset_split"),
            source_language=_get_value_or(data, str, "source_language"),
            target_language=_get_value_or(data, str, "target_language"),
            reload_stat=_get_value_or(data, bool, cls.DEFAULT_RELOAD_STAT),
            confidence_alpha=_get_value_or(data, float, cls.DEFAULT_CONFIDENCE_ALPHA),
            system_details=system_details,
            source_tokenizer=_get_value_or(data, Tokenizer, "source_tokenizer"),
            target_tokenizer=_get_value_or(data, Tokenizer, "target_tokenizer"),
            analysis_levels=analysis_levels,
            analyses=analyses,
            results=_get_value_or(
                data, Result, "results", Result(overall={}, analyses=[])
            ),
=======
    def dict_conv(cls, k: str, v: Any) -> Any:
        """Deserialization utility function.

        A deserialization utility function that takes in a key corresponding to a
        parameter name, and dictionary corresponding to a serialized version of that
        parameter's value, then return the deserialized version of the value.

        Args:
            k: the parameter name
            v: the parameter's value

        Returns:
            The modified parameter value
        """
        if k == 'results':
            return PrimitiveSerializer().deserialize(v)
        elif k.endswith('tokenizer'):
            return PrimitiveSerializer().deserialize(v)
        elif k == 'analysis_levels':
            return [AnalysisLevel.from_dict(v1) for v1 in v]
        elif k == 'analyses':
            return [Analysis.from_dict(v1) for v1 in v]
        else:
            return v

    @classmethod
    def from_dict(cls, data_dict: dict) -> SysOutputInfo:
        """Deserialization function."""
        field_names = set(f.name for f in dataclasses.fields(cls))
        return cls(
            **{k: cls.dict_conv(k, v) for k, v in data_dict.items() if k in field_names}
>>>>>>> 17aff881
        )


@dataclass
class OverallStatistics:
    """Overall statistics calculated by the processor.

    Attributes:
        sys_info: The system info
        analysis_cases: The extracted analysis cases
        metric_stats: The statistics needed to calculate each metric
    """

    sys_info: SysOutputInfo
    analysis_cases: list[list[AnalysisCase]]
    metric_stats: list[dict[str, MetricStats]]<|MERGE_RESOLUTION|>--- conflicted
+++ resolved
@@ -7,8 +7,7 @@
 import json
 import os
 import sys
-from typing import Callable, ClassVar, Optional, TypeVar, final
-from unittest.mock import DEFAULT
+from typing import Callable, ClassVar, final, Optional, TypeVar
 
 from explainaboard import config
 from explainaboard.analysis.analyses import Analysis, AnalysisLevel
@@ -17,15 +16,15 @@
 from explainaboard.metrics.metric import MetricStats
 from explainaboard.serialization import common_registry
 from explainaboard.serialization.legacy import general_to_dict
-from explainaboard.serialization.serializers import PrimitiveSerializer
 from explainaboard.serialization.types import Serializable, SerializableData
 from explainaboard.utils.logging import get_logger
 from explainaboard.utils.tokenizer import Tokenizer
-from explainaboard.utils.typing_utils import narrow
+from explainaboard.utils.typing_utils import narrow, unwrap
 
 logger = get_logger(__name__)
 
 T = TypeVar("T")
+
 
 # TODO(odashi): This function may be generally useful. Move it to the serialization
 # submodule.
@@ -210,44 +209,6 @@
         self.replace_nonstring_keys(data_dict)
         file.write(json.dumps(data_dict, indent=2).encode("utf-8"))
 
-    @classmethod
-<<<<<<< HEAD
-    def from_directory(cls, sys_output_info_dir: str) -> "SysOutputInfo":
-        """Create SysOutputInfo from the JSON file in `sys_output_info_dir`.
-
-        Args:
-            sys_output_info_dir (`str`): The directory containing the metadata file.
-                This should be the root directory of a specific dataset version.
-        """
-        logger.info("Loading Dataset info from %s", sys_output_info_dir)
-        if not sys_output_info_dir:
-            raise ValueError(
-                "Calling DatasetInfo.from_directory() with undefined dataset_info_dir."
-            )
-
-        with open(
-            os.path.join(sys_output_info_dir, config.SYS_OUTPUT_INFO_FILENAME),
-            "r",
-            encoding="utf-8",
-        ) as f:
-            data_dict = json.load(f)
-        return cls.from_dict(data_dict)
-
-    def update(self, other_sys_output_info: SysOutputInfo, ignore_none=True):
-        """Update with another SysOutputInfo."""
-        self_dict = self.__dict__
-        self_dict.update(
-            **{
-                k: copy.deepcopy(v)
-                for k, v in other_sys_output_info.__dict__.items()
-                if (v is not None or not ignore_none)
-            }
-        )
-
-    def copy(self) -> SysOutputInfo:
-        """Create a new copy of the SysOutputInfo."""
-        return self.__class__(**{k: copy.deepcopy(v) for k, v in self.__dict__.items()})
-
     def serialize(self) -> dict[str, SerializableData]:
         """Implements Serializable.serialize."""
         return {
@@ -271,16 +232,19 @@
     @classmethod
     def deserialize(cls, data: dict[str, SerializableData]) -> Serializable:
         """Implements Serializable.deserialize."""
+        # TODO(odashi): Remove type:ignore if mypy/4717 was fixed.
+
         system_details = {
-            narrow(str, k): narrow(SerializableData, v)
-            for k, v in _get_value_or(data, dict, "system_details", {}).items()
+            narrow(str, k): narrow(SerializableData, v)  # type: ignore
+            for k, v in unwrap(_get_value_or(data, dict, "system_details", {})).items()
         }
         analysis_levels = [
             narrow(AnalysisLevel, x)
-            for x in _get_value_or(data, list, "analysis_levels", [])
+            for x in unwrap(_get_value_or(data, list, "analysis_levels", []))
         ]
         analyses = [
-            narrow(Analysis, x) for x in _get_value_or(data, list, "analyses", [])
+            narrow(Analysis, x)  # type: ignore
+            for x in unwrap(_get_value_or(data, list, "analyses", []))
         ]
 
         return cls(
@@ -291,49 +255,26 @@
             dataset_split=_get_value_or(data, str, "dataset_split"),
             source_language=_get_value_or(data, str, "source_language"),
             target_language=_get_value_or(data, str, "target_language"),
-            reload_stat=_get_value_or(data, bool, cls.DEFAULT_RELOAD_STAT),
-            confidence_alpha=_get_value_or(data, float, cls.DEFAULT_CONFIDENCE_ALPHA),
+            reload_stat=unwrap(
+                _get_value_or(data, bool, "reload_stat", cls.DEFAULT_RELOAD_STAT)
+            ),
+            confidence_alpha=unwrap(
+                _get_value_or(
+                    data, float, "confidence_alpha", cls.DEFAULT_CONFIDENCE_ALPHA
+                )
+            ),
             system_details=system_details,
-            source_tokenizer=_get_value_or(data, Tokenizer, "source_tokenizer"),
-            target_tokenizer=_get_value_or(data, Tokenizer, "target_tokenizer"),
+            source_tokenizer=_get_value_or(
+                data, Tokenizer, "source_tokenizer"  # type: ignore
+            ),
+            target_tokenizer=_get_value_or(
+                data, Tokenizer, "target_tokenizer"  # type: ignore
+            ),
             analysis_levels=analysis_levels,
             analyses=analyses,
-            results=_get_value_or(
-                data, Result, "results", Result(overall={}, analyses=[])
-            ),
-=======
-    def dict_conv(cls, k: str, v: Any) -> Any:
-        """Deserialization utility function.
-
-        A deserialization utility function that takes in a key corresponding to a
-        parameter name, and dictionary corresponding to a serialized version of that
-        parameter's value, then return the deserialized version of the value.
-
-        Args:
-            k: the parameter name
-            v: the parameter's value
-
-        Returns:
-            The modified parameter value
-        """
-        if k == 'results':
-            return PrimitiveSerializer().deserialize(v)
-        elif k.endswith('tokenizer'):
-            return PrimitiveSerializer().deserialize(v)
-        elif k == 'analysis_levels':
-            return [AnalysisLevel.from_dict(v1) for v1 in v]
-        elif k == 'analyses':
-            return [Analysis.from_dict(v1) for v1 in v]
-        else:
-            return v
-
-    @classmethod
-    def from_dict(cls, data_dict: dict) -> SysOutputInfo:
-        """Deserialization function."""
-        field_names = set(f.name for f in dataclasses.fields(cls))
-        return cls(
-            **{k: cls.dict_conv(k, v) for k, v in data_dict.items() if k in field_names}
->>>>>>> 17aff881
+            results=unwrap(
+                _get_value_or(data, Result, "results", Result(overall={}, analyses=[]))
+            ),
         )
 
 
