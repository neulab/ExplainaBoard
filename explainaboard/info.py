--- conflicted
+++ resolved
@@ -48,16 +48,10 @@
 
 
 @dataclass
-<<<<<<< HEAD
 class BucketPerformance:
-    bucket_name: str = None
-    n_samples: float = None
-=======
-class BucketPerformance(Performance):
-    bucket_name: Optional[str] = None
-    n_samples: Optional[float] = None
->>>>>>> 4d1c625c
-    bucket_samples: Any = None
+    bucket_name: str
+    n_samples: float
+    bucket_samples: list[Any]
     performances: list[Performance] = field(default_factory=list)
 
 
@@ -200,9 +194,8 @@
 
 @dataclass
 class FineGrainedStatistics:
-<<<<<<< HEAD
-    samples_over_bucket: dict = None
-    performance_over_bucket: dict = None
+    samples_over_bucket: dict
+    performance_over_bucket: dict
 
 
 def print_bucket_dict(dict_obj: dict[str, BucketPerformance], print_information: str):
@@ -217,8 +210,4 @@
             else:
                 eprint(f"[{k[0]},{k[1]}]\t{v.performances[i].value}\t{v.n_samples}")
 
-        eprint("")
-=======
-    samples_over_bucket: dict
-    performance_over_bucket: dict
->>>>>>> 4d1c625c
+        eprint("")