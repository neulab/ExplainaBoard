--- conflicted
+++ resolved
@@ -11,12 +11,8 @@
 
 import numpy as np
 
-<<<<<<< HEAD
 from explainaboard.utils.async_eaas import AsyncEaaSRequest
-=======
-from explainaboard.utils.async_eaas import AsyncEaaSResult
 from explainaboard.utils.typing_utils import unwrap
->>>>>>> 28db1ae9
 
 
 @dataclass
@@ -321,14 +317,10 @@
     def __init__(self, name: str, eaas_request: AsyncEaaSRequest):
         super().__init__(data=None)
         self.name = name
-<<<<<<< HEAD
         self.eaas_request = eaas_request
-=======
-        self.eaas_result = eaas_result
         self._data: Optional[np.ndarray] = None
 
         # TODO(odashi): remove this field: this is private but unused.
->>>>>>> 28db1ae9
         self._corpus_value = None
 
     def __len__(self):
@@ -352,8 +344,6 @@
         self._fetch_results()
         return self._data
 
-<<<<<<< HEAD
-=======
     def filter(self, indices: Union[list[int], np.ndarray]) -> MetricStats:
         """
         Return a view of these stats filtered down to the indicated indices
@@ -363,7 +353,6 @@
             indices = np.array(indices)
         return MetricStats(sdata[indices])
 
->>>>>>> 28db1ae9
 
 class EaaSMetric(Metric):
     """
