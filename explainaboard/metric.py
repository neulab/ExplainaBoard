from __future__ import annotations

import abc
from collections import Counter
from dataclasses import dataclass
import itertools
import re
import string
import sys
import unicodedata
from typing import Any, Optional, Union

import numpy as np

from explainaboard.utils.async_eaas import AsyncEaaSRequest
from explainaboard.utils.typing_utils import unwrap

# TODO(Pengfei): the following code is extracted from mlqa evaluation script,
#  what would be a good place to put them
PUNCT = {
    chr(i)
    for i in range(sys.maxunicode)
    if unicodedata.category(chr(i)).startswith('P')
}.union(string.punctuation)
WHITESPACE_LANGS = ['en', 'es', 'hi', 'vi', 'de', 'ar']
MIXED_SEGMENTATION_LANGS = ['zh']


def whitespace_tokenize(text: str) -> list[str]:
    return text.split()


def mixed_segmentation(text: str) -> list[str]:
    segs_out = []
    temp_str = ""
    for char in text:
        if re.search(r'[\u4e00-\u9fa5]', char) or char in PUNCT:
            if temp_str != "":
                ss = whitespace_tokenize(temp_str)
                segs_out.extend(ss)
                temp_str = ""
            segs_out.append(char)
        else:
            temp_str += char

    if temp_str != "":
        ss = whitespace_tokenize(temp_str)
        segs_out.extend(ss)

    return segs_out


@dataclass
class MetricResult:
    """
    A result of computing a metric over some data
    """

    # Name of the metric that was computed
    name: str
    # Metric value
    value: float
    # Confidence interval of the metric values
    conf_interval: Optional[tuple[float, float]] = None
    # The p-value of the confidence interval
    conf_value: Optional[float] = None

    def to_dict(self):
        ret = {
            'name': self.name,
            'value': self.value,
        }
        if self.conf_interval is not None:
            ret['conf_interval'] = self.conf_interval
        if self.conf_value is not None:
            ret['conf_value'] = self.conf_value
        return ret


class MetricStats:
    """
    A class holding the sufficient statistics necessary to calculate a metric
    """

    def __init__(self, data: Optional[np.ndarray]):
        """
        :param data: A numpy array of dimensions [x,y], where x in the length of the
            dataset, and y is the size of the sufficient statistics necessary to
            calculate the metric.
        """
        self._data = data

    def __len__(self) -> int:
        """
        Returns the number of samples in the dataset
        """
        return len(unwrap(self._data))

    def get_data(self) -> np.ndarray:
        """
        Get the sufficient statistics in ndarray format
        """
        return unwrap(self._data)

    def filter(self, indices: Union[list[int], np.ndarray]) -> MetricStats:
        """
        Return a view of these stats filtered down to the indicated indices.
        :param indices: The indices over which the stats should be calculated
        :return: The filtered stats
        """
        sdata = self.get_data()
        if type(indices) != np.ndarray:
            indices = np.array(indices)
        return MetricStats(sdata[indices])


class Metric:
    """
    A class representing an evaluation metric
    """

    @classmethod
    @abc.abstractmethod
    def default_name(cls) -> str:
        """Returns the default name of the metric."""
        ...

    def __init__(self, name: str = None, language: str = 'en'):
        """
        Initialize the metric
        :param name: the name of the metric for reference later
        """
        self.name = name if name else self.default_name()
        self.language = language

    @abc.abstractmethod
    def calc_stats_from_data(self, true_data: list, pred_data: list) -> MetricStats:
        """From a list of true data and predicted data, calculate the sufficient
        statistics for each data example so that the evaluation metric can be calculated
        later. In the simplest form, this is just the evaluation metric value for each
        example.
        :param true_data: gold-standard data
        :param pred_data: predicted data
        :return: a numpy array of shape [len(true_data), X] where X=1 in the simplest
            case of decomposable eval metrics
        """
        ...

    def aggregate_stats(self, stats: MetricStats) -> np.ndarray:
        """
        Aggregate sufficient statistics from multiple examples into a single example
        :param stats: stats for every example
        :return: aggregated stats
        """
        return np.mean(stats.get_data(), axis=0)

    def calc_metric_from_aggregate(self, agg_stats: np.ndarray) -> float:
        """From aggregated sufficient statistics, calculate the metric value
        :param agg_stats: aggregated statistics
        :return: a single scalar metric value
        """
        if agg_stats.size == 1:
            return float(agg_stats)
        else:
            raise NotImplementedError

    def bootstrap_interval(
        self,
        stats: MetricStats,
        conf_value: float,
        n_samples: int = 2000,
        prop_samples: float = 0.5,
    ) -> tuple[float, float]:
        """
        :param stats: sufficient statistics as calculated by calc_stats_from_data
        :param conf_value: the p-value of the interval
        :param n_samples: the number of bootstrapping samples
        :param prop_samples: the proportion of samples to sample each time
        """
        if conf_value <= 0.0 or conf_value >= 1.0:
            raise ValueError(f'Bad confidence value {conf_value}')
        n_elems = int(prop_samples * len(stats))
        samp_results = np.zeros(shape=(n_samples,))
        all_indices = np.array(range(len(stats)))
        for i in range(n_samples):
            indices = np.random.choice(all_indices, size=n_elems, replace=True)
            agg_stats = self.aggregate_stats(stats.filter(indices))
            samp_results[i] = self.calc_metric_from_aggregate(agg_stats)
        samp_results = np.sort(samp_results)
        low = int(n_samples * conf_value / 2.0)
        high = int(n_samples * (1.0 - conf_value / 2.0))
        return samp_results[low], samp_results[high]

    def evaluate_from_stats(
        self, stats: MetricStats, conf_value: Optional[float] = None
    ) -> MetricResult:
        """Return an evaluation result over stats.
        :param stats: pre-computed metric stats
        :param conf_value: if set to not None, must be a number between 0 and 1,
            indicating the p-value of confidence intervals
        :return: a resulting metric value
        """
        agg_stats = self.aggregate_stats(stats)
        value = self.calc_metric_from_aggregate(agg_stats)
        conf_interval = (
            self.bootstrap_interval(stats, conf_value) if conf_value else None
        )
        return MetricResult(self.name, value, conf_interval, conf_value)

    def evaluate(
        self, true_data: list, pred_data: list, conf_value: Optional[float] = None
    ) -> MetricResult:
        """Return an evaluation result over true data and predicted data.
        :param true_data: gold-standard data
        :param pred_data: predicted data
        :param conf_value: if set to not None, must be a number between 0 and 1,
            indicating the p-value of confidence intervals
        :return: a resulting metric value
        """
        stats = self.calc_stats_from_data(true_data, pred_data)
        return self.evaluate_from_stats(stats, conf_value)

    def get_metadata(self) -> dict:
        """Return metadata describing the metric in a reproducible way"""
        return {'name': self.name}


class Accuracy(Metric):
    """
    Calculate zero-one accuracy, where score is 1 iff the prediction equals the ground
    truth
    """

    @classmethod
    def default_name(cls) -> str:
        return 'Accuracy'

    def calc_stats_from_data(self, true_data: list, pred_data: list) -> MetricStats:
        return MetricStats(
            np.array([(1.0 if x == y else 0.0) for x, y in zip(true_data, pred_data)])
        )


class F1Score(Metric):
    """
    Calculate F1 score, micro- or macro-averaged over classes. Should match sklearn's
    implementation.
    """

    @classmethod
    def default_name(cls) -> str:
        return 'F1'

    def __init__(self, average: str = 'micro', separate_match: bool = False):
        """Constructor for f-measure
        :param average: What variety of average to measure
        :param separate_match: Whether to count matches separately for true and pred.
            This is useful in, for example bucketing, when ref and pred are not aligned
        """
        self.average: str = average
        self.separate_match: bool = separate_match
        self._stat_mult: int = 4 if separate_match else 3
        self._pred_match_offfset: int = 3 if separate_match else 2
        supported_averages = {'micro', 'macro'}
        if average not in supported_averages:
            raise ValueError(f'only {supported_averages} supported for now')
        super().__init__(name=self.default_name() + average)

    def calc_stats_from_data(self, true_data: list, pred_data: list) -> MetricStats:
        """
        Return sufficient statistics necessary to compute f-score.
        :param true_data: True outputs
        :param pred_data: Predicted outputs
        :return: Returns stats for each class (integer id c) in the following columns of
            MetricStats
            * c*self._stat_mult + 0: occurrences in the true output
            * c*self._stat_mult + 1: occurrences in the predicted output
            * c*self._stat_mult + 2: number of matches with the true output
            * c*self._stat_mult + 3: number of matches with the predicted output
                (when self.separate_match=True only)
        """
        id_map: dict[str, int] = {}
        for word in itertools.chain(true_data, pred_data):
            if word not in id_map:
                id_map[word] = len(id_map)
        n_data = len(true_data)
        n_classes = len(id_map)
        # This is a bit memory inefficient if there's a large number of classes
        stats = np.zeros((n_data, n_classes * self._stat_mult))
        for i, (t, p) in enumerate(zip(true_data, pred_data)):
            tid, pid = id_map[t], id_map[p]
            stats[i, tid * self._stat_mult + 0] += 1
            stats[i, pid * self._stat_mult + 1] += 1
            if tid == pid:
                stats[i, tid * self._stat_mult + 2] += 1
                if self.separate_match:
                    stats[i, tid * self._stat_mult + 3] += 1
        return MetricStats(stats)

    def calc_metric_from_aggregate(self, agg_stats: np.ndarray) -> float:
        n_classes = int(len(agg_stats) / self._stat_mult)
        if self.average == 'micro':
            true, pred, true_match, pred_match = 0.0, 0.0, 0.0, 0.0
            for i in range(n_classes):
                true += agg_stats[i * self._stat_mult + 0]
                pred += agg_stats[i * self._stat_mult + 1]
                true_match += agg_stats[i * self._stat_mult + 2]
                pred_match += agg_stats[i * self._stat_mult + self._pred_match_offfset]
            p = pred_match / pred if pred else 0.0
            r = true_match / true if true else 0.0
            f1_total = 2 * p * r / (p + r) if p + r != 0.0 else 0.0
        elif self.average == 'macro':
            f1_total = 0.0
            for i in range(n_classes):
                true, pred, true_match = agg_stats[
                    i * self._stat_mult : i * self._stat_mult + 3
                ]
                pred_match = agg_stats[i * self._stat_mult + self._pred_match_offfset]
                p = pred_match / pred if pred else 0.0
                r = true_match / true if true else 0.0
                f1 = 2 * p * r / (p + r) if p + r != 0.0 else 0.0
                f1_total += f1
            f1_total /= n_classes
        else:
            raise NotImplementedError
        return f1_total

    def get_metadata(self) -> dict:
        meta = dict(super().get_metadata())
        meta['average'] = self.average
        return meta


class Hits(Metric):
    """
    Calculates the hits metric, telling whether the predicted output is in a set of true
    outputs.
    """

    @classmethod
    def default_name(cls) -> str:
        return 'Hits'

    def calc_stats_from_data(self, true_data: list, pred_data: list) -> MetricStats:
        return MetricStats(
            np.array([(1.0 if t in p else 0.0) for t, p in zip(true_data, pred_data)])
        )


class MeanReciprocalRank(Metric):
    """
    Calculates the mean reciprocal rank, 1/rank(true_output) where rank(true_output) is
    the rank of the true output in the predicted n-best list.
    """

    @classmethod
    def default_name(cls) -> str:
        return 'MRR'

    def mrr_val(self, true: Any, preds: list):
        if true not in preds:
            return 0.0
        else:
            true_rank = list(preds).index(true) + 1  # 1-indexed
            return 1.0 / true_rank

    def calc_stats_from_data(self, true_data: list, pred_data: list) -> MetricStats:
        return MetricStats(
            np.array([self.mrr_val(t, p) for t, p in zip(true_data, pred_data)])
        )


class EaaSMetricStats(MetricStats):
    """
    Stats from EaaS for calculation of any of the metrics. These are calculated lazily,
    so that a request is dispatched to the EaaS server and the results are retrieved
    when they're needed.
    """

    def __init__(self, name: str, eaas_request: AsyncEaaSRequest):
        super().__init__(data=None)
        self.name = name
        self.eaas_request = eaas_request
        self._data: Optional[np.ndarray] = None

        # TODO(odashi): remove this field: this is private but unused.
        self._corpus_value = None

    def __len__(self):
        return len(self.get_data())

    def _fetch_results(self):
        if self._data is None:
            result = self.eaas_request.get_result()
            self._corpus_value = result['corpus_level'][f'corpus_{self.name}']
            samps = result['sample_level']
            self._data = np.array([x[self.name] for x in samps])

    def get_corpus_value(self) -> float:
        """
        Return the evaluation metric value over all examples in the corpus.
        """
        self._fetch_results()
        return unwrap(self._corpus_value)

    def get_data(self) -> np.ndarray:
        self._fetch_results()
        return self._data

    def filter(self, indices: Union[list[int], np.ndarray]) -> MetricStats:
        """
        Return a view of these stats filtered down to the indicated indices
        """
        sdata: np.ndarray = unwrap(self._data)
        if not isinstance(indices, np.ndarray):
            indices = np.array(indices)
        return MetricStats(sdata[indices])


class EaaSMetric(Metric):
    """
    A metric that calculates evaluation scores using EaaS.
    """

    @classmethod
    def default_name(cls) -> str:
        raise NotImplementedError

    def __init__(self, name: str):
        super().__init__(name)
        # !!! Temporary warning
        non_decomposable_metrics = ['bleu', 'chrf']
        if name in non_decomposable_metrics:
            print(
                f'WARNING: corpus-level {name} is currently calculated as the average '
                f'of sentence-level {name}, which is not technically correct. '
                'This is a known issue that we are working on: '
                'https://github.com/neulab/ExplainaBoard/issues/161',
                file=sys.stderr,
            )
        # !!! End temporary warning
        self.name = name

    def calc_stats_from_data(self, true_data: list, pred_data: list) -> MetricStats:
        raise NotImplementedError


class QAMetric(Metric):
    """
    An abstract class for extractive QA tasks that measures scores after normalization.
    The actual metric must inherit this class and implement the sample_level_metric()
    function.
    """

    def normalize_answer(self, s: str) -> str:
        """Lower text and remove punctuation, articles and extra whitespace."""
<<<<<<< HEAD

        def remove_articles(text, lang):
            if lang == 'en':
                return re.sub(r'\b(a|an|the)\b', ' ', text)
            elif lang == 'es':
                return re.sub(r'\b(un|una|unos|unas|el|la|los|las)\b', ' ', text)
            elif lang == 'hi':
                return text  # Hindi does not have formal articles
            elif lang == 'vi':
                return re.sub(r'\b(của|là|cái|chiếc|những)\b', ' ', text)
            elif lang == 'de':
                return re.sub(
                    r'\b(ein|eine|einen|einem|eines|einer|der|die|das|den|dem|'
                    r'des)\b',
                    ' ',
                    text,
                )
            elif lang == 'ar':
                # TODO(Pengfei): W605 invalid escape sequence '\s'
                return re.sub('\sال^|ال', ' ', text)  # noqa
            elif lang == 'zh':
                return text  # Chinese does not have formal articles
            else:  # TODO(Pengfei): is this too strong?
                raise Exception('Unknown Language {}'.format(lang))

        def white_space_fix(text, lang):
            if lang in WHITESPACE_LANGS:
                tokens = whitespace_tokenize(text)
            elif lang in MIXED_SEGMENTATION_LANGS:
                tokens = mixed_segmentation(text)
            else:
                raise Exception('Unknown Language {}'.format(lang))
            return ' '.join([t for t in tokens if t.strip() != ''])

        def remove_punc(text):
            return ''.join(ch for ch in text if ch not in PUNCT)

        def lower(text):
            return text.lower()

        return white_space_fix(
            remove_articles(remove_punc(lower(s)), self.language), self.language
        )
=======
        s = s.lower()
        exclude_punc = set(string.punctuation)
        s = ''.join(ch for ch in s if ch not in exclude_punc)
        s = re.sub(r'\b(a|an|the)\b', ' ', s)
        s = ' '.join(s.split())
        return s
>>>>>>> c462f385

    def calc_stats_from_data(
        self, true_data: list[Union[str, list[str]]], pred_data: list[str]
    ) -> MetricStats:
        true_data = [[x] if isinstance(x, str) else x for x in true_data]
        return MetricStats(
            np.array(
                [
                    max([self.sample_level_metric(t, p) for t in ts])
                    for ts, p in zip(true_data, pred_data)
                ]
            )
        )

    @abc.abstractmethod
    def sample_level_metric(self, ground_truth: str, prediction: str) -> float:
        """
        Calculate a score given a ground truth answer string and a prediction.
        """
        ...


class ExactMatchQA(QAMetric):
    """
    Calculate a score for extractive QA based on exact match.
    """

    @classmethod
    def default_name(cls) -> str:
        return 'ExactMatchQA'

    def sample_level_metric(self, ground_truth: str, prediction: str) -> float:
        return (
            1.0
            if self.normalize_answer(prediction) == self.normalize_answer(ground_truth)
            else 0.0
        )


class F1ScoreQA(QAMetric):
    """
    Calculate a score for extractive QA based on F1 score.
    """

    @classmethod
    def default_name(cls) -> str:
        return 'F1ScoreQA'

    def sample_level_metric(self, ground_truth: str, prediction: str):
        prediction_tokens = self.normalize_answer(prediction).split()
        ground_truth_tokens = self.normalize_answer(ground_truth).split()
        common = Counter(prediction_tokens) & Counter(ground_truth_tokens)
        num_same = sum(common.values())
        if num_same == 0:
            return 0
        precision = 1.0 * num_same / len(prediction_tokens)
        recall = 1.0 * num_same / len(ground_truth_tokens)
        f1 = (2 * precision * recall) / (precision + recall)
        return f1<|MERGE_RESOLUTION|>--- conflicted
+++ resolved
@@ -454,8 +454,7 @@
 
     def normalize_answer(self, s: str) -> str:
         """Lower text and remove punctuation, articles and extra whitespace."""
-<<<<<<< HEAD
-
+ 
         def remove_articles(text, lang):
             if lang == 'en':
                 return re.sub(r'\b(a|an|the)\b', ' ', text)
@@ -498,14 +497,7 @@
         return white_space_fix(
             remove_articles(remove_punc(lower(s)), self.language), self.language
         )
-=======
-        s = s.lower()
-        exclude_punc = set(string.punctuation)
-        s = ''.join(ch for ch in s if ch not in exclude_punc)
-        s = re.sub(r'\b(a|an|the)\b', ' ', s)
-        s = ' '.join(s.split())
-        return s
->>>>>>> c462f385
+ 
 
     def calc_stats_from_data(
         self, true_data: list[Union[str, list[str]]], pred_data: list[str]
