from __future__ import annotations

import abc
from collections import Counter
from dataclasses import dataclass
import itertools
import sys
from typing import Any, cast, Optional, TypeVar, Union

from eaas.async_client import AsyncRequest
from eaas.endpoint import EndpointConfig
import numpy as np
import sacrebleu

from explainaboard.utils.preprocessor import ExtractiveQAPreprocessor, Preprocessor
from explainaboard.utils.span_utils import BIOSpanOps, BMESSpanOps, Span
from explainaboard.utils.typing_utils import unwrap

T = TypeVar('T')


@dataclass
class MetricResult:
    """
    A result of computing a metric over some data
    """

    # Configuration with which it was calculated
    config: MetricConfig
    # Metric value
    value: float
    # Confidence interval of the metric values
    conf_interval: Optional[tuple[float, float]] = None
    # The p-value of the confidence interval
    conf_value: Optional[float] = None

    def to_dict(self):
        ret = {
            'config': self.config.__dict__,
            'value': self.value,
        }
        if self.conf_interval is not None:
            ret['conf_interval'] = self.conf_interval
        if self.conf_value is not None:
            ret['conf_value'] = self.conf_value
        return ret


@dataclass
class MetricConfig(dict):
    """
    The configuration for the metric. This can be passed in to the metric either in
    the constructor (e.g. for compute-intensive operations such as model loading),
    or when performing individual metric computation.
    """

    name: str
<<<<<<< HEAD
    source_language: str | None = None
    target_language: str | None = None
    cls: str = ''
=======
    language: str = "en"
    cls_name: str = ''
>>>>>>> e6f38547

    def __post_init__(self):
        # Save the class name
        self.cls_name = type(self).__name__

    def to_metric(self):
        raise NotImplementedError


class MetricStats:
    """
    A class holding the sufficient statistics necessary to calculate a metric
    """

    def __init__(self, data: Optional[np.ndarray]):
        """
        :param data: A numpy array of dimensions [x,y], where x in the length of the
            dataset, and y is the size of the sufficient statistics necessary to
            calculate the metric.
        """
        self._data = data

    def __len__(self) -> int:
        """
        Returns the number of samples in the dataset
        """
        return len(unwrap(self._data))

    def get_data(self) -> np.ndarray:
        """
        Get the sufficient statistics in ndarray format
        """
        return unwrap(self._data)

    def filter(self, indices: Union[list[int], np.ndarray]) -> MetricStats:
        """
        Return a view of these stats filtered down to the indicated indices.
        :param indices: The indices over which the stats should be calculated
        :return: The filtered stats
        """
        sdata = self.get_data()
        if type(indices) != np.ndarray:
            indices = np.array(indices)
        return MetricStats(sdata[indices])


class Metric:
    """
    A class representing an evaluation metric
    """

    def __init__(
        self,
        config: MetricConfig,
    ):
        """
        Initialize the metric
        :param config: The configuration for the metric
        """
        self.config: MetricConfig = config

    def _get_config(self, config: Optional[MetricConfig] = None) -> MetricConfig:
        """
        Get the configuration or overwritten configuration
        :param config: Optional configuration to override the default configuration
        :return: Either the default or overridden configuration
        """
        ret_config: MetricConfig = unwrap(config) if config is not None else self.config
        return ret_config

    @abc.abstractmethod
    def calc_stats_from_data(
        self, true_data: list, pred_data: list, config: Optional[MetricConfig] = None
    ) -> MetricStats:
        """From a list of true data and predicted data, calculate the sufficient
        statistics for each data example so that the evaluation metric can be calculated
        later. In the simplest form, this is just the evaluation metric value for each
        example.
        :param true_data: gold-standard data
        :param pred_data: predicted data
        :param config: a configuration to over-ride the default for this object
        :return: a numpy array of shape [len(true_data), X] where X=1 in the simplest
            case of decomposable eval metrics
        """
        ...

    def aggregate_stats(self, stats: MetricStats) -> np.ndarray:
        """
        Aggregate sufficient statistics from multiple examples into a single example
        :param stats: stats for every example
        :return: aggregated stats
        """

        data = stats.get_data()
        if data.size == 0:
            return np.array(0.0)
        else:
            return np.mean(data, axis=0)

    def calc_metric_from_aggregate(
        self, agg_stats: np.ndarray, config: Optional[MetricConfig] = None
    ) -> float:
        """From aggregated sufficient statistics, calculate the metric value
        :param agg_stats: aggregated statistics
        :param config: a configuration to over-ride the default for this object
        :return: a single scalar metric value
        """
        if agg_stats.size == 1:
            return float(agg_stats)
        else:
            raise NotImplementedError

    def bootstrap_interval(
        self,
        stats: MetricStats,
        conf_value: float,
        n_samples: int = 1000,
        prop_samples: float = 0.5,
        config: Optional[MetricConfig] = None,
    ) -> tuple[float, float]:
        """
        :param stats: sufficient statistics as calculated by calc_stats_from_data
        :param conf_value: the p-value of the interval
        :param n_samples: the number of bootstrapping samples
        :param prop_samples: the proportion of samples to sample each time
        :param config: a configuration to over-ride the default for this object
        """
        if conf_value <= 0.0 or conf_value >= 1.0:
            raise ValueError(f'Bad confidence value {conf_value}')
        n_elems = int(prop_samples * len(stats))
        samp_results = np.zeros(shape=(n_samples,))
        all_indices = np.array(range(len(stats)))
        rng = np.random.default_rng()
        all_indices = rng.choice(all_indices, size=(n_samples, n_elems), replace=True)
        for i in range(n_samples):
            indices = all_indices[i]
            agg_stats = self.aggregate_stats(stats.filter(indices))
            samp_results[i] = self.calc_metric_from_aggregate(agg_stats, config)
        samp_results = np.sort(samp_results)
        low = int(n_samples * conf_value / 2.0)
        high = int(n_samples * (1.0 - conf_value / 2.0))
        return samp_results[low], samp_results[high]

    def evaluate_from_stats(
        self,
        stats: MetricStats,
        conf_value: Optional[float] = None,
        config: Optional[MetricConfig] = None,
    ) -> MetricResult:
        """Return an evaluation result over stats.
        :param stats: pre-computed metric stats
        :param conf_value: if set to not None, must be a number between 0 and 1,
            indicating the p-value of confidence intervals
        :param config: a configuration to over-ride the default for this object
        :return: a resulting metric value
        """
        config = self._get_config(config)
        agg_stats = self.aggregate_stats(stats)
        value = self.calc_metric_from_aggregate(agg_stats, config)
        conf_interval = (
            self.bootstrap_interval(stats, conf_value) if conf_value else None
        )
        return MetricResult(config, value, conf_interval, conf_value)

    def evaluate(
        self,
        true_data: list,
        pred_data: list,
        conf_value: Optional[float] = None,
        config: Optional[MetricConfig] = None,
    ) -> MetricResult:
        """Return an evaluation result over true data and predicted data.
        :param true_data: gold-standard data
        :param pred_data: predicted data
        :param conf_value: if set to not None, must be a number between 0 and 1,
            indicating the p-value of confidence intervals
        :param config: a configuration to over-ride the default for this object
        :return: a resulting metric value
        """
        stats = self.calc_stats_from_data(true_data, pred_data, config)
        return self.evaluate_from_stats(stats, conf_value, config)


@dataclass
class AccuracyConfig(MetricConfig):
    def to_metric(self):
        return Accuracy(self)


class Accuracy(Metric):
    """
    Calculate zero-one accuracy, where score is 1 iff the prediction equals the ground
    truth
    """

    def calc_stats_from_data(
        self, true_data: list, pred_data: list, config: Optional[MetricConfig] = None
    ) -> MetricStats:
        return MetricStats(
            np.array([(1.0 if x == y else 0.0) for x, y in zip(true_data, pred_data)])
        )


@dataclass
class F1ScoreConfig(MetricConfig):
    average: str = 'micro'
    separate_match: bool = False
    ignore_classes: Optional[list] = None

    def to_metric(self):
        return F1Score(self)


class F1Score(Metric):
    """
    Calculate F1 score, micro- or macro-averaged over classes. Should match sklearn's
    implementation.
    """

    def calc_stats_from_data(
        self, true_data: list, pred_data: list, config: Optional[MetricConfig] = None
    ) -> MetricStats:
        """
        Return sufficient statistics necessary to compute f-score.
        :param true_data: True outputs
        :param pred_data: Predicted outputs
        :param config: Configuration, if overloading the default for this object
        :return: Returns stats for each class (integer id c) in the following columns of
            MetricStats
            * c*stat_mult + 0: occurrences in the true output
            * c*stat_mult + 1: occurrences in the predicted output
            * c*stat_mult + 2: number of matches with the true output
            * c*stat_mult + 3: number of matches with the predicted output
                (when self.separate_match=True only)
        """
        config = cast(F1ScoreConfig, self._get_config(config))
        stat_mult: int = 4 if config.separate_match else 3

        id_map: dict[str, int] = {}
        if config.ignore_classes is not None:
            for ignore_class in config.ignore_classes:
                id_map[ignore_class] = -1

        for word in itertools.chain(true_data, pred_data):
            if word not in id_map:
                id_map[word] = len(id_map)
        n_data = len(true_data)
        n_classes = len(id_map)
        # This is a bit memory inefficient if there's a large number of classes
        stats = np.zeros((n_data, n_classes * stat_mult))
        for i, (t, p) in enumerate(zip(true_data, pred_data)):
            tid, pid = id_map[t], id_map[p]
            if tid != -1:
                stats[i, tid * stat_mult + 0] += 1
            if pid != -1:
                stats[i, pid * stat_mult + 1] += 1
                if tid == pid:
                    stats[i, tid * stat_mult + 2] += 1
                    if config.separate_match:
                        stats[i, tid * stat_mult + 3] += 1
        return MetricStats(stats)

    def calc_metric_from_aggregate(
        self, agg_stats: np.ndarray, config: Optional[MetricConfig] = None
    ) -> float:

        if agg_stats.size == 1:
            return float(agg_stats)

        config = cast(F1ScoreConfig, self._get_config(config))
        supported_averages = {'micro', 'macro'}
        stat_mult: int = 4 if config.separate_match else 3
        if config.average not in supported_averages:
            raise ValueError(f'only {supported_averages} supported for now')
        n_classes = int(len(agg_stats) / stat_mult)

        if config.average == 'micro':
            true, pred, true_match, pred_match = 0.0, 0.0, 0.0, 0.0
            for i in range(n_classes):
                true += agg_stats[i * stat_mult + 0]
                pred += agg_stats[i * stat_mult + 1]
                true_match += agg_stats[i * stat_mult + 2]
                pred_match += agg_stats[(i + 1) * stat_mult - 1]
            p = pred_match / pred if pred else 0.0
            r = true_match / true if true else 0.0
            f1_total = 2 * p * r / (p + r) if p + r != 0.0 else 0.0

        elif config.average == 'macro':
            f1_total = 0.0
            for i in range(n_classes):
                true, pred, true_match = agg_stats[i * stat_mult : i * stat_mult + 3]
                pred_match = agg_stats[(i + 1) * stat_mult - 1]
                p = pred_match / pred if pred else 0.0
                r = true_match / true if true else 0.0
                f1 = 2 * p * r / (p + r) if p + r != 0.0 else 0.0
                f1_total += f1
            f1_total /= n_classes
        else:
            raise NotImplementedError
        return f1_total


@dataclass
class BIOF1ScoreConfig(F1ScoreConfig):
    def to_metric(self):
        return BIOF1Score(self)


class BIOF1Score(F1Score):
    """
    Calculate F1 score over BIO-tagged spans.
    """

    def calc_stats_from_data(
        self,
        true_data: list[list[str]] | list[list[Span]],
        pred_data: list[list[str]] | list[list[Span]],
        config: Optional[MetricConfig] = None,
    ) -> MetricStats:
        """
        Return sufficient statistics necessary to compute f-score.
        :param true_data: True outputs
        :param pred_data: Predicted outputs
        :param config: Configuration, if over-riding the default
        :return: Returns stats for each class (integer id c) in the following columns of
            MetricStats
            * c*stat_mult + 0: occurrences in the true output
            * c*stat_mult + 1: occurrences in the predicted output
            * c*stat_mult + 2: number of matches with the true output
        """

        # 1. Span extraction
        bio_span_ops = BIOSpanOps()
        true_spans_list: list[list[Span]] = (
            [
                bio_span_ops.get_spans(true_tags)
                for true_tags in true_data  # type: ignore
            ]
            if len(true_data[0]) == 0 or isinstance(true_data[0][0], Span) is False
            else true_data
        )
        pred_spans_list: list[list[Span]] = (
            [
                bio_span_ops.get_spans(pred_tags)  # type: ignore
                for pred_tags in pred_data
            ]
            if len(pred_data[0]) == 0 or isinstance(pred_data[0][0], Span) is False
            else pred_data
        )

        # 2. Get tag space
        all_tags = set(
            [
                span.span_tag  # type: ignore
                for span in list(itertools.chain.from_iterable(true_spans_list))
                + list(itertools.chain.from_iterable(pred_spans_list))
            ]
        )
        tag_ids = {k: v for v, k in enumerate([x for x in all_tags])}

        # Create the sufficient statistics
        stat_mult = 3
        n_data, n_classes = len(true_data), len(tag_ids)
        # This is a bit memory inefficient if there's a large number of classes
        stats = np.zeros((n_data, n_classes * stat_mult))

        for i, (true_spans, pred_spans) in enumerate(
            zip(true_spans_list, pred_spans_list)
        ):

            (
                matched_a_index,
                matched_b_index,
                matched_spans,
                _,
            ) = bio_span_ops.get_matched_spans(
                true_spans,
                pred_spans,
            )

            for offset, spans in enumerate((true_spans, pred_spans, matched_spans)):
                for span in spans:
                    c = tag_ids[span.span_tag]
                    stats[i, c * stat_mult + offset] += 1
        return MetricStats(stats)


@dataclass
class BMESF1ScoreConfig(F1ScoreConfig):
    def to_metric(self):
        return BMESF1Score(self)


class BMESF1Score(F1Score):
    """
    Calculate F1 score over BIO-tagged spans.
    """

    def calc_stats_from_data(
        self,
        true_data: list[list[str]] | list[list[Span]],
        pred_data: list[list[str]] | list[list[Span]],
        config: Optional[MetricConfig] = None,
    ) -> MetricStats:
        """
        Return sufficient statistics necessary to compute f-score.
        :param true_data: True outputs
        :param pred_data: Predicted outputs
        :param config: Configuration, if over-riding the default
        :return: Returns stats for each class (integer id c) in the following columns of
            MetricStats
            * c*stat_mult + 0: occurrences in the true output
            * c*stat_mult + 1: occurrences in the predicted output
            * c*stat_mult + 2: number of matches with the true output
        """

        # 1. Span extraction
        bmes_span_ops = BMESSpanOps()
        true_spans_list: list[list[Span]] = (
            [
                bmes_span_ops.get_spans(true_tags)
                for true_tags in true_data  # type: ignore
            ]
            if len(true_data[0]) == 0 or isinstance(true_data[0][0], Span) is False
            else true_data
        )
        pred_spans_list: list[list[Span]] = (
            [
                bmes_span_ops.get_spans(pred_tags)  # type: ignore
                for pred_tags in pred_data
            ]
            if len(pred_data[0]) == 0 or isinstance(pred_data[0][0], Span) is False
            else pred_data
        )

        # 2. Get tag space
        all_tags = set(
            [
                span.span_tag  # type: ignore
                for span in list(itertools.chain.from_iterable(true_spans_list))
                + list(itertools.chain.from_iterable(pred_spans_list))
            ]
        )
        tag_ids = {k: v for v, k in enumerate([x for x in all_tags])}

        # Create the sufficient statistics
        stat_mult = 3
        n_data, n_classes = len(true_data), len(tag_ids)
        # This is a bit memory inefficient if there's a large number of classes
        stats = np.zeros((n_data, n_classes * stat_mult))

        for i, (true_spans, pred_spans) in enumerate(
            zip(true_spans_list, pred_spans_list)
        ):

            (
                matched_a_index,
                matched_b_index,
                matched_spans,
                _,
            ) = bmes_span_ops.get_matched_spans(
                true_spans,
                pred_spans,
            )

            for offset, spans in enumerate((true_spans, pred_spans, matched_spans)):
                for span in spans:
                    c = tag_ids[span.span_tag]
                    stats[i, c * stat_mult + offset] += 1
        return MetricStats(stats)


@dataclass
class HitsConfig(MetricConfig):
    hits_k: int = 5

    def to_metric(self):
        return Hits(self)


class Hits(Metric):
    """
    Calculates the hits metric, telling whether the predicted output is in a set of true
    outputs.
    """

    def calc_stats_from_data(
        self, true_data: list, pred_data: list, config: Optional[MetricConfig] = None
    ) -> MetricStats:  # TODO(Pengfei): why do we need the 3rd argument?
        config = cast(HitsConfig, self._get_config(config))
        return MetricStats(
            np.array(
                [
                    (1.0 if t in p[: config.hits_k] else 0.0)
                    for t, p in zip(true_data, pred_data)
                ]
            )
        )

    def calc_stats_from_rank(
        self, rank_data: list, config: Optional[MetricConfig] = None
    ) -> MetricStats:  # TODO(Pengfei): why do we need the 3rd argument?
        config = cast(HitsConfig, self._get_config(config))
        return MetricStats(
            np.array([(1.0 if rank <= config.hits_k else 0.0) for rank in rank_data])
        )


@dataclass
class MeanReciprocalRankConfig(MetricConfig):
    def to_metric(self):
        return MeanReciprocalRank(self)


class MeanReciprocalRank(Metric):
    """
    Calculates the mean reciprocal rank, 1/rank(true_output) where rank(true_output) is
    the rank of the true output in the predicted n-best list.
    """

    @classmethod
    def default_name(cls) -> str:
        return 'MRR'

    def mrr_val(self, true: Any, preds: list):
        if true not in preds:
            return 0.0
        else:
            true_rank = list(preds).index(true) + 1  # 1-indexed
            return 1.0 / true_rank

    def calc_stats_from_data(
        self, true_data: list, pred_data: list, config: Optional[MetricConfig] = None
    ) -> MetricStats:
        return MetricStats(
            np.array([self.mrr_val(t, p) for t, p in zip(true_data, pred_data)])
        )

    def calc_stats_from_rank(
        self, rank_data: list, config: Optional[MetricConfig] = None
    ) -> MetricStats:
        return MetricStats(
            np.array([1.0 / rank for rank in rank_data if rank is not None])
        )


@dataclass
class MeanRankConfig(MetricConfig):
    def to_metric(self):
        return MeanRank(self)


class MeanRank(Metric):
    """
    Calculates the mean rank, rank(true_output), the rank of the true output in the
    predicted n-best list.
    """

    def mr_val(self, true: Any, preds: list):
        if true not in preds:
            return -1  # placeholder for "infinity"; when `true` is not in `preds`
        else:
            true_rank = list(preds).index(true) + 1  # 1-indexed
            return true_rank

    def calc_stats_from_data(
        self, true_data: list, pred_data: list, config: Optional[MetricConfig] = None
    ) -> MetricStats:
        return MetricStats(
            np.array([self.mr_val(t, p) for t, p in zip(true_data, pred_data)])
        )

    def calc_stats_from_rank(
        self, rank_data: list, config: Optional[MetricConfig] = None
    ) -> MetricStats:
        return MetricStats(np.array([rank for rank in rank_data if rank is not None]))


class EaaSMetricStats(MetricStats):
    """
    Stats from EaaS for calculation of any of the metrics. These are calculated lazily,
    so that a request is dispatched to the EaaS server and the results are retrieved
    when they're needed.
    """

    def __init__(self, name: str, pos: int, eaas_request: AsyncRequest):
        super().__init__(data=None)
        self.name = name
        self.pos = pos
        self.eaas_request = eaas_request
        self._data: Optional[np.ndarray] = None

        # TODO(odashi): remove this field: this is private but unused.
        self._corpus_value = None

    def __len__(self):
        return len(self.get_data())

    def _fetch_results(self):
        if self._data is None:
            result = self.eaas_request.get_result()
            self._corpus_value = result['scores'][self.pos]['corpus']
            self._data = np.array(result['scores'][self.pos]['stats'])

    def get_corpus_value(self) -> float:
        """
        Return the evaluation metric value over all examples in the corpus.
        """
        self._fetch_results()
        return unwrap(self._corpus_value)

    def get_data(self) -> np.ndarray:
        self._fetch_results()
        return self._data

    def filter(self, indices: Union[list[int], np.ndarray]) -> MetricStats:
        """
        Return a view of these stats filtered down to the indicated indices
        """
        sdata: np.ndarray = self.get_data()
        if not isinstance(indices, np.ndarray):
            indices = np.array(indices)
        return MetricStats(sdata[indices])


@dataclass
class EaaSMetricConfig(MetricConfig):
    def to_metric(self):
        return EaaSMetric(self)


class EaaSMetric(Metric):
    """
    A metric that calculates evaluation scores using EaaS.
    """

    def calc_metric_from_aggregate(
        self, agg_stats: np.ndarray, config: Optional[MetricConfig] = None
    ) -> float:
        if self.config.name == 'bleu':
            bleu_class = sacrebleu.BLEU()
            return bleu_class._compute_score_from_stats(list(agg_stats)).score / 100.0
        elif self.config.name == 'chrf':
            chrf_class = sacrebleu.CHRF()
            return chrf_class._compute_score_from_stats(list(agg_stats)).score / 100.0
        elif self.config.name == 'length_ratio':
            return float(agg_stats[0]) / agg_stats[1]
        elif self.config.name == 'length':
            return float(agg_stats[0])
        else:
            return float(agg_stats)

    def aggregate_stats(self, stats: MetricStats) -> np.ndarray:
        """
        Aggregate sufficient statistics from multiple examples into a single example
        :param stats: stats for every example
        :return: aggregated stats
        """
        if self.config.name in {'bleu', 'chrf'}:
            return np.sum(stats.get_data(), axis=0)
        else:
            return np.mean(stats.get_data(), axis=0)

    def calc_stats_from_data(
        self, true_data: list, pred_data: list, config: Optional[MetricConfig] = None
    ) -> MetricStats:
        raise NotImplementedError


class ExtractiveQAMetric(Metric):
    """
    An abstract class for extractive QA tasks that measures scores after normalization.
    The actual metric must inherit this class and implement the sample_level_metric()
    function.
    """

    def calc_stats_from_data(
        self,
        true_data: list[Union[str, list[str]]],
        pred_data: list[str],
        config: Optional[MetricConfig] = None,
    ) -> MetricStats:
        true_data = [[x] if isinstance(x, str) else x for x in true_data]
        config = self._get_config(config)
        preprocessor = ExtractiveQAPreprocessor(language=config.source_language)
        return MetricStats(
            np.array(
                [
                    max([self.sample_level_metric(t, p, preprocessor) for t in ts])
                    for ts, p in zip(true_data, pred_data)
                ]
            )
        )

    @abc.abstractmethod
    def sample_level_metric(
        self, ground_truth: str, prediction: str, preprocessor: Preprocessor
    ) -> float:
        """
        Calculate a score given a ground truth answer string and a prediction.
        """
        ...


@dataclass
class ExactMatchQAConfig(MetricConfig):
    def to_metric(self):
        return ExactMatchQA(self)


class ExactMatchQA(ExtractiveQAMetric):
    """
    Calculate a score for extractive QA based on exact match.
    """

    def sample_level_metric(
        self, ground_truth: str, prediction: str, preprocessor: Preprocessor
    ) -> float:
        return 1.0 if preprocessor(prediction) == preprocessor(ground_truth) else 0.0


@dataclass
class F1ScoreQAConfig(MetricConfig):
    def to_metric(self):
        return F1ScoreQA(self)


class F1ScoreQA(ExtractiveQAMetric):
    """
    Calculate a score for extractive QA based on F1 score.
    """

    def sample_level_metric(
        self, ground_truth: str, prediction: str, preprocessor: Preprocessor
    ):
        prediction_tokens = preprocessor(prediction).split()
        ground_truth_tokens = preprocessor(ground_truth).split()
        common = Counter(prediction_tokens) & Counter(ground_truth_tokens)
        num_same = sum(common.values())
        if num_same == 0:
            return 0
        precision = 1.0 * num_same / len(prediction_tokens)
        recall = 1.0 * num_same / len(ground_truth_tokens)
        f1 = (2 * precision * recall) / (precision + recall)
        return f1


@dataclass
class LogProbConfig(MetricConfig):
    # If false, return log probability, if true return perplexity
    ppl: bool = False

    def to_metric(self):
        return LogProb(self)


class LogProb(Metric):
    """
    Calculate the log probability
    """

    def calc_stats_from_data(
        self, true_data: list, pred_data: list, config: Optional[MetricConfig] = None
    ) -> MetricStats:
        """
        Take in a list of floats (token-level), or list of lists of floats (sentence
        level) and either one float for each or float+length rows
        """
        if len(pred_data) == 0 or isinstance(pred_data[0], float):
            return MetricStats(np.array(pred_data))
        elif isinstance(pred_data[0], list):
            return MetricStats(np.array([[sum(x), len(x)] for x in pred_data]))
        else:
            t = type(pred_data[0])
            raise ValueError(f'Invalid type of pred_data for calc_stats_from_data {t}')

    def calc_metric_from_aggregate(
        self, agg_stats: np.ndarray, config: Optional[MetricConfig] = None
    ) -> float:
        """From aggregated sufficient statistics, calculate the metric value
        :param agg_stats: aggregated statistics
        :param config: a configuration to over-ride the default for this object
        :return: a single scalar metric value
        """
        config = cast(LogProbConfig, self._get_config(config))
        val = (
            float(agg_stats)
            if (isinstance(agg_stats, float) or agg_stats.size == 1)
            else agg_stats[0] / agg_stats[1]
        )
        if config.ppl:
            val = np.exp(-val)
        return val


def metric_name_to_config(
    name: str, source_language: str, target_language: str
) -> MetricConfig:
    try:
        metric_module = sys.modules[__name__]
        metric_config = getattr(metric_module, f'{name}Config')
        return metric_config(
            name=name, source_language=source_language, target_language=target_language
        )
    except AttributeError:
        if name in EndpointConfig().valid_metrics:
            return EaaSMetricConfig(
                name=name,
                source_language=source_language,
                target_language=target_language,
            )
        else:
            raise ValueError(f'Invalid metric {name}')<|MERGE_RESOLUTION|>--- conflicted
+++ resolved
@@ -55,14 +55,9 @@
     """
 
     name: str
-<<<<<<< HEAD
     source_language: str | None = None
     target_language: str | None = None
-    cls: str = ''
-=======
-    language: str = "en"
     cls_name: str = ''
->>>>>>> e6f38547
 
     def __post_init__(self):
         # Save the class name
