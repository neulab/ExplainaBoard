--- conflicted
+++ resolved
@@ -107,13 +107,9 @@
         ...
 
     def __init__(
-<<<<<<< HEAD
-        self, name: str = None, language: str = "en", preprocessor: Preprocessor = None
-=======
         self,
         name: Optional[str] = None,
         config: Optional[MetricConfig] = None,
->>>>>>> 36737b52
     ):
         """
         Initialize the metric
@@ -579,19 +575,12 @@
     def default_name(cls) -> str:
         return 'ExactMatchQA'
 
-<<<<<<< HEAD
-    def sample_level_metric(self, ground_truth: str, prediction: str) -> float:
-        return (
-            1.0
-            if self.preprocessor(prediction) == self.preprocessor(ground_truth)
-            else 0.0
-        )
-=======
+
     def sample_level_metric(
         self, ground_truth: str, prediction: str, preprocessor: Preprocessor
     ) -> float:
         return 1.0 if preprocessor(prediction) == preprocessor(ground_truth) else 0.0
->>>>>>> 36737b52
+
 
 
 class F1ScoreQA(QAMetric):
@@ -603,17 +592,12 @@
     def default_name(cls) -> str:
         return 'F1ScoreQA'
 
-<<<<<<< HEAD
-    def sample_level_metric(self, ground_truth: str, prediction: str):
-        prediction_tokens = self.preprocessor(prediction).split()
-        ground_truth_tokens = self.preprocessor(ground_truth).split()
-=======
+
     def sample_level_metric(
         self, ground_truth: str, prediction: str, preprocessor: Preprocessor
     ):
         prediction_tokens = preprocessor(prediction).split()
         ground_truth_tokens = preprocessor(ground_truth).split()
->>>>>>> 36737b52
         common = Counter(prediction_tokens) & Counter(ground_truth_tokens)
         num_same = sum(common.values())
         if num_same == 0:
