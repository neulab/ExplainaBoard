--- conflicted
+++ resolved
@@ -8,34 +8,27 @@
 
 from typing import Iterator, Dict, List
 from datalabs import load_dataset
-<<<<<<< HEAD
+
 # TODO(gneubig) we should try to remove this task-specific dependency with Datalab
-from datalabs.operations.aggregate.summarization import summarization_aggregating
-=======
->>>>>>> 3a3962c9
-
 from datalabs.operations.aggregate.summarization import summarization_aggregating
 from datalabs.operations.featurize.plugins.summarization.sum_attribute import SUMAttribute
 from datalabs.operations.featurize.summarization import get_oracle_summary
 
-<<<<<<< HEAD
+from eaas import Config, Client
+
+config = Config()
+client = Client()
+client.load_config(config)  # The config you have created above
+
+
+
+# to calculate advanced features
+summary_attribute = SUMAttribute()
+
+
 # TODO(gneubig) this should be a member function
 # TODO(gneubig) we should try to git rid of this task-specific decorator
 # TODO(gneubig) should be conditional generation, not summarization
-=======
-from eaas import Config, Client
-
-config = Config()
-client = Client()
-client.load_config(config)  # The config you have created above
-
-
-
-# to calculate advanced features
-summary_attribute = SUMAttribute()
-
-
->>>>>>> 3a3962c9
 @summarization_aggregating(name="get_statistics", contributor="datalab",
                                  task="summarization",
                                  description="Calculate the overall statistics (e.g., density) of a given summarization dataset")
