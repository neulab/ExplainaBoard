from typing import Iterable, Optional
from explainaboard.info import SysOutputInfo, BucketPerformance, Performance, Table
from explainaboard.utils import analysis
from explainaboard.utils.eval_bucket import *  # noqa
from explainaboard.utils.analysis import *  # noqa
from explainaboard.metric import *  # noqa
from tqdm import tqdm
from datalabs import load_dataset
from datalabs.operations import aggregate
from datalabs.operations.aggregate.kg_link_prediction import kg_link_prediction_aggregating
from typing import Iterator, Dict, List


@kg_link_prediction_aggregating(name = "get_statistics", contributor= "datalab",
                                 task="kg-link-prediction", description="aggregation function",
                                 )
def get_statistics(samples:List[Dict]):
    """
    `Samples` is a dataset iterator: List[Dict], to know more about it, you can:
    # pip install datalabs
    dataset = load_dataset("fb15k_237", 'readable')
    print(dataset['train'])
    """
    dict_head = {}
    dict_link = {}
    dict_tail = {}

    for sample in tqdm(samples):

        if sample['tail'] not in dict_tail.keys():
            dict_tail[sample['tail']] = 1
        else:
            dict_tail[sample['tail']] += 1


        if sample['head'] not in dict_head.keys():
            dict_head[sample['head']] = 1
        else:
            dict_head[sample['head']] += 1

        if sample['link'] not in dict_link.keys():
            dict_link[sample['link']] = 1
        else:
            dict_link[sample['link']] += 1



    return {
        "head_fre":dict_head,
        "link_fre":dict_link,
        "tail_fre":dict_tail,
    }




# TODO: is this the best place to put this?
SYMMETRIC_RELATIONS = [
    '/base/popstra/celebrity/breakup./base/popstra/breakup/participant',
    '/base/popstra/celebrity/canoodled./base/popstra/canoodled/participant',
    '/base/popstra/celebrity/dated./base/popstra/dated/participant',
    '/base/popstra/celebrity/friendship./base/popstra/friendship/participant',
    '/celebrities/celebrity/celebrity_friends./celebrities/friendship/friend',
    '/celebrities/celebrity/sexual_relationships./celebrities/romantic_relationship/celebrity',
    '/influence/influence_node/peers./influence/peer_relationship/peers',
    '/location/location/adjoin_s./location/adjoining_relationship/adjoins',
    '/people/person/spouse_s./people/marriage/spouse',
    '/people/person/sibling_s./people/sibling relationship/sibling'
]


class KGLTPExplainaboardBuilder:
    """
    Input: System Output file List[dict];  Metadata info
    Output: Analysis
    """

<<<<<<< HEAD
    def __init__(self, info: SysOutputInfo,
                 system_output_object: Iterable[dict],
                 user_defined_features_configs = None,
                 feature_table: Optional[Table] = {},
                 gen_kwargs:dict = None
                 ):
=======
    def __init__(
        self,
        info: SysOutputInfo,
        system_output_object: Iterable[dict],
        feature_table: Optional[Table] = {},
        gen_kwargs: dict = None,
    ):
>>>>>>> 1134740a
        self._info = info
        self._system_output: Iterable[dict] = system_output_object
        self._user_defined_features_configs = user_defined_features_configs
        self.gen_kwargs = gen_kwargs
        self._data: Table = feature_table
        # _samples_over_bucket_true: Dict(feature_name, bucket_name, sample_id_true_label):
        # samples in different buckets
        self._samples_over_bucket = {}
        # _performances_over_bucket: performance in different bucket: Dict(feature_name, bucket_name, performance)
        self._performances_over_bucket = {}

        # Calculate statistics of training set
        self.statistics = None
        if None != self._info.dataset_name:
            try:
                dataset = load_dataset(self._info.dataset_name, "readable")
                if len(dataset['train']._stat) == 0 or self._info.reload_stat == False: # calculate the statistics (_stat) when _stat is {} or `reload_stat` is False
                    new_train = dataset['train'].apply(get_statistics, mode = "local")
                    self.statistics = new_train._stat
                else:
                    self.statistics = dataset["train"]._stat
            except FileNotFoundError as err:
                eprint(
                    "The dataset hasn't been supported by DataLab so no training set dependent features will be supported by ExplainaBoard."
                    "You can add the dataset by: https://github.com/ExpressAI/DataLab/blob/main/docs/SDK/add_new_datasets_into_sdk.md")






        # if self._info.dataset_name != "fb15k_237":  # to be generalized
        #     self.statistics = None
        # else:
        #     dataset = load_dataset(self._info.dataset_name, 'readable')
        #     #new_train = dataset['train'].apply(aggregate.get_statistics)
        #     new_train = dataset['train'].apply(get_statistics)
        #     self.statistics = new_train._stat





        # entity types
        if self._info.dataset_name != "fb15k_237": # to be generalized
            self.entity_type_level_map = None
        else:
            f = open('entity_type_level_map.json')
            self.entity_type_level_map = json.load(f)
            print(self.entity_type_level_map.keys())



    @staticmethod
    def get_bucket_feature_value(feature_name: str):
        return "self._get_" + feature_name

    # define function for incomplete features
    def _get_entity_type_level(self, existing_features: dict):

        # list of entity types at each level: [type_level_0, type_level_1, ... type_level_6]
        # e.g. ["Thing", "Agent", "Person", None, None, None, None]
        tail_entity_type_levels = self.entity_type_level_map.get(existing_features['true_tail'], None)
        if tail_entity_type_levels is None:
            return "-1"  # entity types not found

        # find the index of the first occurrence of None in the list
        if None in tail_entity_type_levels:  
            most_specific_level = tail_entity_type_levels.index(None) - 1
        else:  # tail has entity types at every level
            most_specific_level = len(tail_entity_type_levels) - 1
        return str(most_specific_level)
        

    # define function for incomplete features
    def _get_tail_entity_length(self, existing_features: dict):
        return len(existing_features["true_tail"].split(" "))

    # define function for incomplete features
    def _get_head_entity_length(self, existing_features: dict):
        return len(existing_features["true_head"].split(" "))

    # define function for incomplete features
    def _get_tail_fre(self, existing_features: dict):
        if (
            self.statistics is None
            or existing_features["true_tail"] not in self.statistics['tail_fre'].keys()
        ):
            return 0
        else:
            return self.statistics['tail_fre'][existing_features["true_tail"]]

    # define function for incomplete features
    def _get_head_fre(self, existing_features: dict):
        if (
            self.statistics is None
            or existing_features["true_head"] not in self.statistics['head_fre'].keys()
        ):
            return 0
        else:
            return self.statistics['head_fre'][existing_features["true_head"]]

    # define function for incomplete features
    def _get_link_fre(self, existing_features: dict):
        if (
            self.statistics is None
            or existing_features["link"] not in self.statistics['link_fre'].keys()
        ):
            return 0
        else:
            return self.statistics['link_fre'][existing_features["link"]]

<<<<<<< HEAD
    # define function for incomplete features
    def _get_symmetry(self, existing_features: dict):
        if existing_features['relation'] in SYMMETRIC_RELATIONS:
            return 'symmetric'
        else:
            return 'asymmetric'


=======
>>>>>>> 1134740a
    def _complete_feature(self):
        """
        This function is used to calculate features used for bucekting, such as sentence_length
        :param feature_table_iterator:
        :return:
        """
        # Get names of bucketing features
        # print(f"self._info.features.get_bucket_features()\n {self._info.features.get_bucket_features()}")
        bucket_features = self._info.features.get_bucket_features()
        for _id, dict_sysout in tqdm(
            enumerate(self._system_output), desc="featurizing"
        ):
            # Get values of bucketing features
            for bucket_feature in bucket_features:
<<<<<<< HEAD
                if self._user_defined_features_configs is not None:
                    # if current feature is a user-defined feature, the value is already there
                    if bucket_feature in self._user_defined_features_configs.keys():
                        feature_value = dict_sysout[bucket_feature]
                    # else, this is a normal feature which should be calculated by the _get_*() methods
                    else:
                        feature_value = eval(KGLTPExplainaboardBuilder.get_bucket_feature_value(bucket_feature))(dict_sysout)
                else:  # no user-defined features
                    feature_value = eval(KGLTPExplainaboardBuilder.get_bucket_feature_value(bucket_feature))(dict_sysout)

=======

                # this is need due to `del self._info.features[bucket_feature]`
                if bucket_feature not in self._info.features.keys():
                    continue
                # If there is a training set dependent feature while no pre-computed statistics for it,
                # then skip bucketing along this feature
                if self._info.features[bucket_feature].require_training_set and self.statistics == None:
                    del self._info.features[bucket_feature]
                    continue

                feature_value = eval(
                    KGLTPExplainaboardBuilder.get_bucket_feature_value(bucket_feature)
                )(dict_sysout)
>>>>>>> 1134740a
                dict_sysout[bucket_feature] = feature_value
            # if self._data is None:
            #     self._data = {}
            self._data[_id] = dict_sysout
            yield _id, dict_sysout

    def get_overall_performance(self):
        predicted_labels, true_labels = [], []

        for _id, feature_table in self._data.items():

            predicted_labels.append(feature_table["predicted_tails"])
            true_labels.append(feature_table["true_tail"])

        for metric_name in self._info.metric_names:
            one_metric = eval(metric_name)(
                true_labels=true_labels,
                predicted_labels=predicted_labels,
                is_print_confidence_interval=self._info.results.is_print_confidence_interval,
            )
            overall_value_json = one_metric.evaluate()

            overall_value = overall_value_json["value"]
            confidence_score_low = overall_value_json["confidence_score_low"]
            confidence_score_up = overall_value_json["confidence_score_up"]
            overall_performance = Performance(
                metric_name=metric_name,
                value=float(format(overall_value, '.4g')),
                confidence_score_low=float(format(confidence_score_low, '.4g')),
                confidence_score_up=float(format(confidence_score_up, '.4g')),
            )

            if self._info.results.overall is None:
                self._info.results.overall = {}
                self._info.results.overall[metric_name] = overall_performance
            else:
                self._info.results.overall[metric_name] = overall_performance

    def _bucketing_samples(self, sysout_iterator):

        sample_address = ""
        feature_to_sample_address_to_value = {}

        # Preparation for bucketing
        for _id, dict_sysout in sysout_iterator:

            sample_address = str(_id)  # this could be abstracted later
            for feature_name in self._info.features.get_bucket_features():
                if feature_name not in feature_to_sample_address_to_value.keys():
                    feature_to_sample_address_to_value[feature_name] = {}
                else:
                    feature_to_sample_address_to_value[feature_name][
                        sample_address
                    ] = dict_sysout[feature_name]

        # Bucketing
        for feature_name in tqdm(
            self._info.features.get_bucket_features(), desc="bucketing"
        ):

            # print(f"Feature Name: {feature_name}\n"
            #       f"Bucket Hyper:\n function_name: {self._info.features[feature_name].bucket_info._method} \n"
            #       f"bucket_number: {self._info.features[feature_name].bucket_info._number}\n"
            #       f"bucket_setting: {self._info.features[feature_name].bucket_info._setting}\n")

            self._samples_over_bucket[feature_name] = eval(
                self._info.features[feature_name].bucket_info._method
            )(
                dict_obj=feature_to_sample_address_to_value[feature_name],
                bucket_number=self._info.features[feature_name].bucket_info._number,
                bucket_setting=self._info.features[feature_name].bucket_info._setting,
            )

            # print(f"self._samples_over_bucket.keys():\n{self._samples_over_bucket.keys()}")

            # evaluating bucket: get bucket performance
            self._performances_over_bucket[feature_name] = self.get_bucket_performance(
                feature_name
            )

    def get_bucket_performance(self, feature_name: str):
        """
        This function defines how to get bucket-level performance w.r.t a given feature (e.g., sentence length)
        :param feature_name: the name of a feature, e.g., sentence length
        :return: bucket_name_to_performance: a dictionary that maps bucket names to bucket performance
        """

        bucket_name_to_performance = {}
        for bucket_interval, sample_ids in self._samples_over_bucket[
            feature_name
        ].items():

            bucket_true_labels = []
            bucket_predicted_labels = []  # list of (lists of top-k ranked tails)
            bucket_cases = []

            for sample_id in sample_ids:

                true_label = self._data[int(sample_id)]["true_tail"]
                predicted_label = self._data[int(sample_id)]["predicted_tails"]
                sent = self._data[int(sample_id)]["link"]  # noqa
                s_id = self._data[int(sample_id)]["id"]

                # get a bucket of true/predicted labels
                bucket_true_labels.append(true_label)
                bucket_predicted_labels.append(predicted_label)
                # get a bucket of cases (e.g., errors)
                if self._info.results.is_print_case:
                    if true_label not in predicted_label:
                        # bucket_case = true_label + "|||" + predicted_label + "|||" + sent
                        # bucket_case = {"true_label":(s_id,["true_label"]),
                        #                "predicted_label":(s_id,["predicted_label"]),
                        #                "text":(s_id,["text"])}
                        bucket_case = str(s_id)
                        bucket_cases.append(bucket_case)

            bucket_name_to_performance[bucket_interval] = []
            for metric_name in self._info.metric_names:

                one_metric = eval(metric_name)(
                    true_labels=bucket_true_labels,
                    predicted_labels=bucket_predicted_labels,
                    is_print_confidence_interval=self._info.results.is_print_confidence_interval,
                )
                bucket_value_json = one_metric.evaluate()

                bucket_value = bucket_value_json["value"]
                confidence_score_low = bucket_value_json["confidence_score_low"]
                confidence_score_up = bucket_value_json["confidence_score_up"]

                # print(f"name:\t {one_metric._name} \n"
                #       f"value:\t {bucket_value}\n"
                #       f"confidence low\t {confidence_score_low}\n"
                #       f"confidence up \t {confidence_score_up}\n"
                #       f"---------------------------------")

                bucket_performance = BucketPerformance(
                    bucket_name=bucket_interval,
                    metric_name=metric_name,
                    value=format(bucket_value, '.4g'),
                    confidence_score_low=format(confidence_score_low, '.4g'),
                    confidence_score_up=format(confidence_score_up, '.4g'),
                    n_samples=len(bucket_true_labels),
                    bucket_samples=bucket_cases,
                )

                bucket_name_to_performance[bucket_interval].append(bucket_performance)

        return sort_dict(bucket_name_to_performance)  # noqa

    def _generate_report(self):
        dict_fine_grained = {}
        for feature_name, metadata in self._performances_over_bucket.items():
            dict_fine_grained[feature_name] = []
            for bucket_name, bucket_performance in metadata.items():
                bucket_name = analysis.beautify_interval(bucket_name)

                # instantiation
                dict_fine_grained[feature_name].append(bucket_performance)

        self._info.results.fine_grained = dict_fine_grained

    def _print_bucket_info(self):
        for feature_name in self._performances_over_bucket.keys():
            print_dict(  # noqa
                self._performances_over_bucket[feature_name], feature_name
            )

    def run(self) -> SysOutputInfo:
        eb_generator = self._complete_feature()
        self._bucketing_samples(eb_generator)
        self.get_overall_performance()
        self._print_bucket_info()
        self._generate_report()
        return self._info<|MERGE_RESOLUTION|>--- conflicted
+++ resolved
@@ -75,22 +75,15 @@
     Output: Analysis
     """
 
-<<<<<<< HEAD
-    def __init__(self, info: SysOutputInfo,
+
+    def __init__(self, 
+                 info: SysOutputInfo,
                  system_output_object: Iterable[dict],
                  user_defined_features_configs = None,
                  feature_table: Optional[Table] = {},
                  gen_kwargs:dict = None
                  ):
-=======
-    def __init__(
-        self,
-        info: SysOutputInfo,
-        system_output_object: Iterable[dict],
-        feature_table: Optional[Table] = {},
-        gen_kwargs: dict = None,
-    ):
->>>>>>> 1134740a
+
         self._info = info
         self._system_output: Iterable[dict] = system_output_object
         self._user_defined_features_configs = user_defined_features_configs
@@ -203,7 +196,7 @@
         else:
             return self.statistics['link_fre'][existing_features["link"]]
 
-<<<<<<< HEAD
+
     # define function for incomplete features
     def _get_symmetry(self, existing_features: dict):
         if existing_features['relation'] in SYMMETRIC_RELATIONS:
@@ -212,8 +205,6 @@
             return 'asymmetric'
 
 
-=======
->>>>>>> 1134740a
     def _complete_feature(self):
         """
         This function is used to calculate features used for bucekting, such as sentence_length
@@ -228,32 +219,36 @@
         ):
             # Get values of bucketing features
             for bucket_feature in bucket_features:
-<<<<<<< HEAD
                 if self._user_defined_features_configs is not None:
                     # if current feature is a user-defined feature, the value is already there
                     if bucket_feature in self._user_defined_features_configs.keys():
                         feature_value = dict_sysout[bucket_feature]
                     # else, this is a normal feature which should be calculated by the _get_*() methods
                     else:
-                        feature_value = eval(KGLTPExplainaboardBuilder.get_bucket_feature_value(bucket_feature))(dict_sysout)
+                  
+                        
+                        # this is need due to `del self._info.features[bucket_feature]`
+                        if bucket_feature not in self._info.features.keys():
+                            continue
+                        # If there is a training set dependent feature while no pre-computed statistics for it,
+                        # then skip bucketing along this feature
+                        if self._info.features[bucket_feature].require_training_set and self.statistics == None:
+                            del self._info.features[bucket_feature]
+                            continue
+                        feature_value = eval(KGLTPExplainaboardBuilder.get_bucket_feature_value(bucket_feature))(dict_sysout)    
                 else:  # no user-defined features
+
+                    # this is need due to `del self._info.features[bucket_feature]`
+                    if bucket_feature not in self._info.features.keys():
+                        continue
+                    # If there is a training set dependent feature while no pre-computed statistics for it,
+                    # then skip bucketing along this feature
+                    if self._info.features[bucket_feature].require_training_set and self.statistics == None:
+                        del self._info.features[bucket_feature]
+                        continue
                     feature_value = eval(KGLTPExplainaboardBuilder.get_bucket_feature_value(bucket_feature))(dict_sysout)
 
-=======
-
-                # this is need due to `del self._info.features[bucket_feature]`
-                if bucket_feature not in self._info.features.keys():
-                    continue
-                # If there is a training set dependent feature while no pre-computed statistics for it,
-                # then skip bucketing along this feature
-                if self._info.features[bucket_feature].require_training_set and self.statistics == None:
-                    del self._info.features[bucket_feature]
-                    continue
-
-                feature_value = eval(
-                    KGLTPExplainaboardBuilder.get_bucket_feature_value(bucket_feature)
-                )(dict_sysout)
->>>>>>> 1134740a
+
                 dict_sysout[bucket_feature] = feature_value
             # if self._data is None:
             #     self._data = {}
