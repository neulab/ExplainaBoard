from dataclasses import dataclass, field
from typing import List
from enum import Enum


@dataclass
class Task:
    """
    TODO: add supported_file_types
    """
    name: str
    supported: bool = field(default=False)
    supported_metrics: List[str] = field(default_factory=list)


@dataclass
class TaskCategory:
    name: str
    description: str
    tasks: List[Task]


class TaskType(str, Enum):
    text_classification = "text-classification"
    named_entity_recognition = "named-entity-recognition"
    extractive_qa = "extractive-qa"
    summarization = "summarization"
    text_pair_classification = "text-pair-classification"
    hellaswag = "hellaswag"
    aspect_based_sentiment_classification = "aspect-based-sentiment-classification"

    kg_link_tail_prediction = "kg-link-tail-prediction"


    @staticmethod
    def list():
        return list(map(lambda c: c.value, TaskType))


@dataclass
class Task:
    """
    TODO: add supported_file_types
    """
    name: str
    description:str = "task description"
    supported: bool = field(default=False)
    supported_metrics: List[str] = field(default_factory=list)
    supported_formats: List[str] = field(default_factory=list)


@dataclass
class TaskCategory:
    name: str
    description: str
    tasks: List[Task]


_task_categories: List[TaskCategory] = [
    TaskCategory("conditional-text-generation",
                 "data-to-text and text transduction tasks such as translation or summarization",
                 [
                     Task(name = "machine-translation",
                          description = "The process of using AI to automatically translate text from one language to another."),
                     Task(name = TaskType.summarization,
                          description = "Summarize long documents into short texts.",
                          supported = True,
                          supported_metrics = ["bleu", "bart_score_summ", "bart_score_mt", "bart_score_cnn_hypo_ref"
                                               "rouge1", "rouge2", "rougeL","bert_score_f","bert_score_p","bert_score_r",
                                                "chrf","bleu","comet","mover_score","prism"],
                          supported_formats= ["tsv"],
                          )
                 ]),
    TaskCategory("text-classification", "predicting a class index or boolean value",
                 [
                     Task(name = TaskType.text_classification,
                          description= "Classify a text into one or multiple predefined categories",
                          supported = True,
                          supported_metrics = ["F1score", "Accuracy"],
                          supported_formats= ["tsv"],
                          )]
                 ),
    TaskCategory("structure-prediction", "predicting structural properties of the text, such as syntax",
                 [
                     Task(name = TaskType.named_entity_recognition,
                          description = "Recognize named entities from a given text",
                          supported = True,
                          supported_metrics = ["f1_score_seqeval"],
                            supported_formats= ["conll"],
                          )]
                 ),
    TaskCategory("question-answering", "question answering tasks",
                 [
                     Task(name = TaskType.extractive_qa,
                          description = "A task of extracting an answer from a text given a question",
                          supported = True,
                          supported_metrics = ["f1_score_qa", "exact_match_qa"],
                          supported_formats=["json"],
                          ),
                 ]
                 ),
    TaskCategory("span-text-prediction", "prediction based on span and text",
                 [
                     Task(name = TaskType.aspect_based_sentiment_classification,
                          description = "Predict the sentiment of a text based on a specific aspect",
                          supported = True,
                          supported_metrics = ["F1score", "Accuracy"],
                          supported_formats=["tsv"],
                          ),

                 ]),
    TaskCategory("text-pair-classification", "predicting a class of two texts",
<<<<<<< HEAD
                 [Task(TaskType.text_pair_classification, True, ["F1score", "Accuracy"])]),
    
    TaskCategory("kg-link-tail-prediction", "predicting the tail entity of missing links in knowledge graphs",
                 [Task(TaskType.kg_link_tail_prediction, True, ["Hits"])]),  
    
=======
                 [
                     Task(name = TaskType.text_pair_classification,
                          description = "predict the relationship of two texts",
                          supported = True,
                          supported_metrics = ["F1score", "Accuracy"],
                          supported_formats=["tsv"],
                          ),
                 ]),
>>>>>>> aba633bb
]


def get_task_categories():
    """getter for task categories data"""
    return _task_categories


def get_task_categories():
    """getter for task categories data"""
    return _task_categories<|MERGE_RESOLUTION|>--- conflicted
+++ resolved
@@ -110,13 +110,6 @@
 
                  ]),
     TaskCategory("text-pair-classification", "predicting a class of two texts",
-<<<<<<< HEAD
-                 [Task(TaskType.text_pair_classification, True, ["F1score", "Accuracy"])]),
-    
-    TaskCategory("kg-link-tail-prediction", "predicting the tail entity of missing links in knowledge graphs",
-                 [Task(TaskType.kg_link_tail_prediction, True, ["Hits"])]),  
-    
-=======
                  [
                      Task(name = TaskType.text_pair_classification,
                           description = "predict the relationship of two texts",
@@ -125,7 +118,15 @@
                           supported_formats=["tsv"],
                           ),
                  ]),
->>>>>>> aba633bb
+    TaskCategory("kg-link-tail-prediction", "predicting the tail entity of missing links in knowledge graphs",
+                 [
+                     Task(name = TaskType.kg_link_tail_prediction, 
+                          description = "predicting the tail entity of missing links in knowledge graphs", 
+                          supported = True, 
+                          supported_metrics = ["Hits"],
+                          supported_formats = ["json"],
+                          ),
+                 ]),
 ]
 
 
