--- conflicted
+++ resolved
@@ -190,7 +190,6 @@
         ],
     ),
     TaskCategory(
-<<<<<<< HEAD
         "nlg-meta-evaluation",
         "evaluate evaluation metrics.  ",
         [
@@ -198,7 +197,9 @@
                 name=TaskType.nlg_meta_evaluation,
                 description="""evaluate evaluation metrics.""",
             )
-=======
+        ],
+    ),
+    TaskCategory(
         "tabular-prediction",
         "Predict a class or value from tabular data",
         [
@@ -210,7 +211,6 @@
                 name=TaskType.tabular_regression,
                 description="Predict a continuous value from tabular data",
             ),
->>>>>>> c85e53d7
         ],
     ),
 ]
