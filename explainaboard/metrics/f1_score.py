--- conflicted
+++ resolved
@@ -186,25 +186,6 @@
             )
         return SimpleMetricStats(np.array(stats))
 
-<<<<<<< HEAD
-    def _aggregate_stats(self, stats: MetricStats) -> np.ndarray:
-        """See Metric.aggregate_stats."""
-        data = stats.get_batch_data() if stats.is_batched() else stats.get_data()
-        if data.size == 0:
-            return np.array(0.0)
-        else:
-            # when data.ndim == 3, e.g.,
-            # * 1000 * 100 * 3 -> 1000 * 3
-            data_sum = np.sum(data, axis=(-2))
-            total_gold = data_sum[0] if data.ndim == 2 else data_sum[:, 0]
-            total_pred = data_sum[1] if data.ndim == 2 else data_sum[:, 1]
-            correct_num = data_sum[2] if data.ndim == 2 else data_sum[:, 2]
-
-            precision = correct_num * 1.0 / total_pred
-            recall = correct_num * 1.0 / total_gold
-            fscore = 2.0 * precision * recall / (precision + recall)
-            return np.array(fscore)
-=======
     def _calc_metric_from_aggregate(
         self, agg_stats: np.ndarray, config: Optional[MetricConfig] = None
     ) -> np.ndarray:
@@ -218,7 +199,6 @@
         if not is_batched:
             fscore = fscore[0]
         return fscore
->>>>>>> 37145588
 
 
 @dataclass
