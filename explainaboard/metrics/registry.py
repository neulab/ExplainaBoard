"""A registry for evaluation metrics, so they can be looked up by string."""

from __future__ import annotations

from explainaboard.metrics.metric import MetricConfig
from explainaboard.serialization.registry import TypeRegistry
from explainaboard.serialization.serializers import PrimitiveSerializer

metric_config_registry = TypeRegistry[MetricConfig]()


<<<<<<< HEAD
def get_metric_config_serializer() -> PrimitiveSerializer:
    """Create a serializer for metric configs.

    Returns:
        A serializer object for MetricConfig classes.
    """
    return PrimitiveSerializer(metric_config_registry)
=======
def metric_config_from_dict(dikt: dict):
    """Create a metric config from a dictionary."""
    type = dikt.pop('cls_name')
    config_cls = metric_config_registry.get_type(type)
    field_names = set(f.name for f in dataclasses.fields(config_cls))
    return config_cls(
        **{k: config_cls.dict_conv(k, v) for k, v in dikt.items() if k in field_names}
    )
>>>>>>> f3cc855b
<|MERGE_RESOLUTION|>--- conflicted
+++ resolved
@@ -9,21 +9,10 @@
 metric_config_registry = TypeRegistry[MetricConfig]()
 
 
-<<<<<<< HEAD
 def get_metric_config_serializer() -> PrimitiveSerializer:
     """Create a serializer for metric configs.
 
     Returns:
         A serializer object for MetricConfig classes.
     """
-    return PrimitiveSerializer(metric_config_registry)
-=======
-def metric_config_from_dict(dikt: dict):
-    """Create a metric config from a dictionary."""
-    type = dikt.pop('cls_name')
-    config_cls = metric_config_registry.get_type(type)
-    field_names = set(f.name for f in dataclasses.fields(config_cls))
-    return config_cls(
-        **{k: config_cls.dict_conv(k, v) for k, v in dikt.items() if k in field_names}
-    )
->>>>>>> f3cc855b
+    return PrimitiveSerializer(metric_config_registry)