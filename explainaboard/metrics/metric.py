--- conflicted
+++ resolved
@@ -577,11 +577,7 @@
             if my_std == 0.0:
                 return (float(my_mean), float(my_mean))
             return stats_t.interval(
-<<<<<<< HEAD
-                confidence=conf_value,
-=======
-                alpha=1.0 - confidence_alpha,  # See ExplainaBoard/issues/510
->>>>>>> 5d9a3b52
+                confidence=1.0 - confidence_alpha,  # See ExplainaBoard/issues/510
                 df=stats_data.shape[-2] - 1,
                 loc=my_mean,
                 scale=my_std,
