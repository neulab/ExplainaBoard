"""Base classes and interfaces used to implement evaluation metrics."""

from __future__ import annotations

import abc
from dataclasses import dataclass
from typing import Any, final, Optional, TypeVar

import numpy as np
from scipy.stats import t as stats_t

<<<<<<< HEAD
from explainaboard.serialization.registry import TypeRegistry
from explainaboard.serialization.serializers import PrimitiveSerializer
from explainaboard.serialization.types import (
    Serializable,
    SerializableData,
    SerializableDataclass,
)
from explainaboard.utils.typing_utils import narrow, unwrap_or

_metric_registry = TypeRegistry[Serializable]()


def get_serializer() -> PrimitiveSerializer:
    """Obtains a serializer object for this module.

    Returns:
        A serializer object.
    """
    return PrimitiveSerializer(_metric_registry)
=======
from explainaboard.serialization.types import SerializableDataclass
from explainaboard.utils.typing_utils import unwrap_or
>>>>>>> b5c9d0bf


@dataclass
class AuxiliaryMetricResult:
    """Extra information specific to individual metrics."""

    pass


# TODO(odashi): See mypy/issues/4717
@dataclass(frozen=True)  # type: ignore
class MetricValue(Serializable, metaclass=abc.ABCMeta):
    """Abstract class of metric values.

    Each MetricValue represents a value of individual concept. Metrics may return
    multiple MetricValues to represent multiple aspects of the metric.
    """

    pass


@_metric_registry.register("Score")
@final
@dataclass(frozen=True)
class Score(MetricValue):
    """MetricValue representing a real, unbound value.

    Args:
        value: The value of this object.
    """

    value: float

    def serialize(self) -> dict[str, SerializableData]:
        """See Serializable.serialize."""
        return {"value": self.value}

    @classmethod
    def deserialize(cls, data: dict[str, SerializableData]) -> Serializable:
        """See Serializable.deserialize."""
        return cls(value=narrow(float, data["value"]))


@_metric_registry.register("ConfidenceInterval")
@final
@dataclass(frozen=True)
class ConfidenceInterval(MetricValue):
    """MetricValue representing a confidence interval with its confidence level.

    Args:
        low: The lower bound of the interval.
        high: The upper bound of the interval. This value must be greater than `low`.
        alpha: The inverse confidence level of the interval. If the object represents a
            95% confidence interval, this value must be 0.05.
    """

    low: float
    high: float
    alpha: float

    def __post_init__(self) -> None:
        """Validate values of members."""
        if self.high < self.low:
            raise ValueError(
                "`high` must be greater than or equal to `low`. "
                f"high={self.high}, low={self.low}"
            )
        if not (0.0 < self.alpha < 1.0):
            raise ValueError("`alpha` must be in between 0.0 and 1.0.")

    def serialize(self) -> dict[str, SerializableData]:
        """See Serializable.serialize."""
        return {
            "low": self.low,
            "high": self.high,
            "alpha": self.alpha,
        }

    @classmethod
    def deserialize(cls, data: dict[str, SerializableData]) -> Serializable:
        """See Serializable.deserialize."""
        return cls(
            low=narrow(float, data["low"]),
            high=narrow(float, data["high"]),
            alpha=narrow(float, data["alpha"]),
        )


MetricValueT = TypeVar("MetricValueT", bound=MetricValue)


@_metric_registry.register("MetricResult")
@final
class MetricResult(Serializable):
    """A result of computing a metric over some data."""

    _config: MetricConfig
    _values: dict[str, MetricValue]

    def __init__(self, config: MetricConfig, values: dict[str, MetricValue]) -> None:
        """Initializes MetricResult object.

        Args:
            config: Config of the Metric that calculated this result.
            values: Values calculated by the Metric.
        """
        self._config = config
        self._values = values

    @property
    def config(self) -> MetricConfig:
        """Obtains underlying MetricConfig.

        Returns:
            A MetricConfig object related to this MetricResult.
        """
        return self._config

    def get_value(self, cls: type[MetricValueT], name: str) -> MetricValueT | None:
        """Obtains a value with specific type and name.

        Args:
            cls: Subtype of MetricValue that the resulting value has to be of.
            name: Name of the value.

        Returns:
            A MetricValue with `name` and `cls`, or None if such value does not exist.
        """
        value = self._values.get(name)
        if value is None:
            return None
        return value if isinstance(value, cls) else None

    def serialize(self) -> dict[str, SerializableData]:
        """See Serializable.serialize."""
        return {
            "config": self.config,
            "values": self._values,
        }

    @classmethod
    def deserialize(cls, data: dict[str, SerializableData]) -> Serializable:
        """See Serializable.deserialize."""
        values = data["values"]

        # TODO(odashi): Implement TypeGuard.
        if not (
            isinstance(values, dict)
            and all(
                isinstance(k, str) and isinstance(v, MetricValue)
                for k, v in values.items()
            )
        ):
            raise ValueError("`values` has incompatible data.")

<<<<<<< HEAD
        # See mypy/issues/4717
        return cls(narrow(MetricConfig, data["config"]), values)  # type: ignore


=======
>>>>>>> b5c9d0bf
# TODO(tetsuok): Remove the following type-ignore annotation when we update
# mypy version to 0.980 or newer.
# See https://github.com/python/mypy/issues/5374 for details.
@dataclass  # type:ignore
class MetricConfig(SerializableDataclass, metaclass=abc.ABCMeta):
    """The configuration for a metric.

    This can be passed in to the metric either in
    the constructor (e.g. for compute-intensive operations such as model loading),
    or when performing individual metric computation.

    Args:
        name: The metric name
        source_language: The source language
        target_language: The target language
        cls_name: The class name
    """

    name: str
    source_language: str | None = None
    target_language: str | None = None

    @abc.abstractmethod
    def to_metric(self) -> Metric:
        """See MetricConfig.to_metric."""
        ...


class MetricStats(metaclass=abc.ABCMeta):
    """Interface of sufficient statistics necessary to calculate a metric."""

    @abc.abstractmethod
    def __len__(self) -> int:
        """Returns the "length" of the dataset.

        Returns:
            The "length". It must be either:
            - Number of the whole samples if `is_batched() == False`
            - Number of batches if `is_batched() == True`
        """
        ...

    @abc.abstractmethod
    def is_batched(self) -> bool:
        """Returns whether this statistics object is batched or not.

        If this function returns True, `get_batch_data()` must return a corresponding
        value.

        Returns:
            `True` if the underlying data is batched, `False` otherwise.
        """
        ...

    @abc.abstractmethod
    def num_statistics(self) -> int:
        """Returns the number of statistics for each data.

        This value must be the same as the size of the last dimension in `get_data()`.

        Returns:
            The number of statistics for each data.
        """
        ...

    @abc.abstractmethod
    def get_data(self) -> np.ndarray[tuple[int, int], Any]:
        """Get the sufficient statistics in ndarray format.

        This function must always return a 2-dimensional ndarray.
        This function may return a shallow copy of the underlying object. Changing the
        return value in-place may cause unintended changes of the behavior.

        Returns:
            The sufficient statistics.
            The shape must be `[dataset_length, num_statistics]`.
        """
        ...

    @abc.abstractmethod
    def get_batch_data(self) -> np.ndarray[tuple[int, int, int], Any]:
        """Get the sufficient statistics in ndarray format.

        This function must always return a 3-dimensional ndarray.
        This function may return a shallow copy of the underlying object. Changing the
        return value in-place may cause unintended changes of the behavior.

        Returns:
            The sufficient statistics.
            The shape must be `[num_batches, batch_size, num_statistics]`.
        """
        ...

    @final
    def filter(self, indices: list[int] | np.ndarray) -> MetricStats:
        """Return a view of these stats filtered down to the indicated indices.

        This function requires that the statistics is not batched.

        This function may return a shallow copy of the underlying object. Changing the
        return value in-place may cause unintended changes of the behavior.

        Args:
            indices: The indices over which the stats should be calculated.
                Shape must be either:
                - `[num_indices]` to simply filter the whole data.
                - `[num_batches, num_indices]` to filter the whole data and make the
                    batched results.

        Returns:
            The filtered statistics.
            If the given indices is 1-dimensional, it is non-batched statistics.
            Otherwise, it is batched statistics.

        Raises:
            ValueError: Attempted unsupported operation.
        """
        if self.is_batched():
            raise ValueError("MetricStats.filter() does not support batched data.")

        indices_array = np.array(indices)
        if indices_array.ndim not in [1, 2]:
            raise ValueError(f"Unsupported shape: {indices_array.shape}")

        data = self.get_data()
        filtered = data[indices_array.flatten()]
        filtered_batched = filtered.reshape(indices_array.shape + (data.shape[1],))
        return SimpleMetricStats(filtered_batched)


@final
class SimpleMetricStats(MetricStats):
    """MetricStats that directly holds an ndarray.

    This class may hold a shallow copy of the given ndarray.
    In-place modification of the array results in unexpected change of the behavior.
    """

    def __init__(self, data: np.ndarray) -> None:
        """Initializes SimpleMetricsStats.

        Args:
            data: A numpy array representing the statistics.
                The shape must be either:
                - `[dataset_length]` for representing the whole data with 1 value.
                - `[dataset_length, num_statistics]` for representing the whole data
                - `[num_batches, batch_size, num_statistics]` for representing batched
                    data.

        Rasies:
            ValueError: The given data has an unsupported shape.
        """
        if data.ndim == 1:
            self._data = np.expand_dims(data, 1)
        elif data.ndim in [2, 3]:
            self._data = data
        else:
            raise ValueError(f"data has unsupported shape: {data.shape}")

        # The shape size must be either 2 or 3 at this point.
        self._batched = self._data.ndim == 3

    def __len__(self) -> int:
        """See MetricStats.__len__."""
        return len(self._data)

    def is_batched(self) -> bool:
        """See MetricStats.is_batched."""
        return self._batched

    def num_statistics(self) -> int:
        """See MetricStats.num_statistics."""
        return self._data.shape[-1]

    def get_data(self) -> np.ndarray[tuple[int, int], Any]:
        """See MetricStats.get_data."""
        if self.is_batched():
            raise RuntimeError(
                "Attempted to obtain non-batched data from batched Statistics."
            )
        return self._data

    def get_batch_data(self) -> np.ndarray[tuple[int, int, int], Any]:
        """See MetricStats.get_batch_data."""
        if not self.is_batched():
            raise RuntimeError(
                "Attempted to obtain batched data from non-batched Statistics."
            )
        return self._data


class Metric(metaclass=abc.ABCMeta):
    """A class representing an evaluation metric."""

    def __init__(
        self,
        config: MetricConfig,
    ):
        """Initialize the metric.

        :param config: The configuration for the metric
        """
        self.config: MetricConfig = config

    @abc.abstractmethod
    def calc_stats_from_data(
        self, true_data: list, pred_data: list, config: Optional[MetricConfig] = None
    ) -> MetricStats:
        """From a list of true data and predicted data, calculate sufficient statistics.

        These statistics are the numbers necessary for each data example so that the
        evaluation metric can be calculated later. In the simplest form, this is just
        the evaluation metric value for each example.

        :param true_data: gold-standard data
        :param pred_data: predicted data
        :param config: a configuration to over-ride the default for this object
        :return: a numpy array of shape [len(true_data), X] where X=1 in the simplest
            case of decomposable eval metrics
        """
        ...

    def aggregate_stats(self, stats: MetricStats) -> np.ndarray:
        """Aggregate sufficient statistics from multiple examples into a single example.

        Args:
            stats: stats for every example

        Returns:
            Aggregated stats
        """
        data = stats.get_batch_data() if stats.is_batched() else stats.get_data()
        if data.size == 0:
            return np.array(0.0)
        else:
            return np.mean(data, axis=-2)

    def calc_metric_from_aggregate(
        self, agg_stats: np.ndarray, config: Optional[MetricConfig] = None
    ) -> np.ndarray:
        """From aggregated sufficient statistics, calculate the metric value.

        Args:
            agg_stats: aggregated statistics, either:
                one-dimensional [metric_size]
                two-dimensional [batch_size, metric_size]
            config: a configuration to over-ride the default for this object

        Returns:
            calculated metric of size 1, or metrics of size [batch_size]
        """
        return agg_stats

    def is_simple_average(self, stats: MetricStats):
        """Whether the eval score is a simple average of the sufficient statistics.

        If so the t-test is applicable, which is much more efficient. Otherwise we do
        bootstrapping to calculate confidence interval, which is slower and potentially
        less effective.
        """
        return True

    def calc_confidence_interval(
        self,
        stats: MetricStats,
        confidence_alpha: float,
        n_samples: int = 1000,
        prop_samples: float = 0.5,
        config: Optional[MetricConfig] = None,
    ) -> tuple[float, float] | None:
        """Calculate the confidence interval of a statistics function.

        Args:
            stats: sufficient statistics as calculated by calc_stats_from_data
            confidence_alpha: the inverse confidence level of the confidence interval
            n_samples: the number of bootstrapping samples
            prop_samples: the proportion of samples to sample each time
            config: a configuration to over-ride the default for this object

        Returns:
            A confidence interval or `None` if one cannot be calculated.
        """
        if confidence_alpha <= 0.0 or confidence_alpha >= 1.0:
            raise ValueError(f'Bad confidence value {confidence_alpha}')

        stats_data = stats.get_batch_data() if stats.is_batched() else stats.get_data()
        num_stats = stats.num_statistics()

        if stats_data.shape[-2] <= 1:
            # We cannot calculate confidence intervals if we only have a single sample
            return None

        # Do t-test if applicable
        elif self.is_simple_average(stats):
            if num_stats != 1:
                raise ValueError(
                    "t-test can be applied for only 1 stat, "
                    f"but the MetricStats has {num_stats} stats."
                )
            my_mean = np.mean(stats_data)
            my_std = np.std(stats_data)
            if my_std == 0.0:
                return (float(my_mean), float(my_mean))
            return stats_t.interval(
                alpha=confidence_alpha,
                df=stats_data.shape[-2] - 1,
                loc=my_mean,
                scale=my_std,
            )
        # Do bootstrapping otherwise
        else:
            n_elems = max(int(prop_samples * len(stats)), 1)
            all_indices = np.array(range(len(stats)))
            rng = np.random.default_rng()
            all_indices = rng.choice(
                all_indices, size=(n_samples, n_elems), replace=True
            )
            filt_stats = stats.filter(all_indices)
            agg_stats = self.aggregate_stats(filt_stats)
            samp_results = self.calc_metric_from_aggregate(agg_stats, config)

            if len(samp_results.shape) != 1:
                raise ValueError("Invalid sampling results.")

            samp_results.sort()

            low = int(n_samples * confidence_alpha / 2.0)
            high = int(n_samples * (1.0 - confidence_alpha / 2.0))
            return float(samp_results[low]), float(samp_results[high])

    def evaluate_from_stats(
        self,
        stats: MetricStats,
        confidence_alpha: Optional[float] = None,
        config: Optional[MetricConfig] = None,
    ) -> MetricResult:
        """Return an evaluation result over stats.

        Args:
            stats: pre-computed metric stats
            confidence_alpha: if set to not None, must be a number between 0 and 1,
                indicating the inverse confidence level of confidence intervals
            config: a configuration to over-ride the default for this object

        Returns:
            a resulting metric value
        """
        actual_config = unwrap_or(config, self.config)
        agg_stats = self.aggregate_stats(stats)

        metric_values: dict[str, MetricValue] = {
            "score": Score(self.calc_metric_from_aggregate(agg_stats, actual_config))
        }

        if confidence_alpha is not None:
            ci = self.calc_confidence_interval(stats, confidence_alpha)
            if ci is not None:
                metric_values["score_ci"] = ConfidenceInterval(
                    ci[0], ci[1], confidence_alpha
                )

        return MetricResult(actual_config, metric_values)

    def evaluate(
        self,
        true_data: list,
        pred_data: list,
        confidence_alpha: Optional[float] = None,
        config: Optional[MetricConfig] = None,
    ) -> MetricResult:
        """Return an evaluation result over true data and predicted data.

        Args:
            true_data: gold-standard data
            pred_data: predicted data
            confidence_alpha: if set to not None, must be a number between 0 and 1,
                indicating the inverse confidence level of confidence intervals
            config: a configuration to over-ride the default for this object

        Returns:
            a resulting metric value
        """
        stats = self.calc_stats_from_data(true_data, pred_data, config)
        return self.evaluate_from_stats(stats, confidence_alpha, config)<|MERGE_RESOLUTION|>--- conflicted
+++ resolved
@@ -9,7 +9,6 @@
 import numpy as np
 from scipy.stats import t as stats_t
 
-<<<<<<< HEAD
 from explainaboard.serialization.registry import TypeRegistry
 from explainaboard.serialization.serializers import PrimitiveSerializer
 from explainaboard.serialization.types import (
@@ -29,10 +28,6 @@
         A serializer object.
     """
     return PrimitiveSerializer(_metric_registry)
-=======
-from explainaboard.serialization.types import SerializableDataclass
-from explainaboard.utils.typing_utils import unwrap_or
->>>>>>> b5c9d0bf
 
 
 @dataclass
@@ -188,13 +183,10 @@
         ):
             raise ValueError("`values` has incompatible data.")
 
-<<<<<<< HEAD
         # See mypy/issues/4717
         return cls(narrow(MetricConfig, data["config"]), values)  # type: ignore
 
 
-=======
->>>>>>> b5c9d0bf
 # TODO(tetsuok): Remove the following type-ignore annotation when we update
 # mypy version to 0.980 or newer.
 # See https://github.com/python/mypy/issues/5374 for details.
@@ -446,7 +438,9 @@
         Returns:
             calculated metric of size 1, or metrics of size [batch_size]
         """
-        return agg_stats
+        if agg_stats.shape[-1] != 1:
+            raise ValueError("Multiple aggregates can't be simply integrated.")
+        return agg_stats.squeeze(-1)
 
     def is_simple_average(self, stats: MetricStats):
         """Whether the eval score is a simple average of the sufficient statistics.
