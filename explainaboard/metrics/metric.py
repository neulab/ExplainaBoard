--- conflicted
+++ resolved
@@ -475,10 +475,6 @@
                 - Non-batched data: []
                 - Batched data: [batch_size]
         """
-<<<<<<< HEAD
-        if agg_stats.shape[-1] != 1:
-            raise ValueError("Multiple aggregates can't be simply integrated.")
-=======
         if agg_stats.ndim not in (1, 2):
             raise ValueError(f"Invalid shape size: {agg_stats.shape}")
 
@@ -505,7 +501,6 @@
                 "Multiple aggregates can't be integrated without specific algorithms."
             )
 
->>>>>>> d07e7332
         return agg_stats.squeeze(-1)
 
     def is_simple_average(self, stats: MetricStats):
@@ -581,15 +576,10 @@
             agg_stats = self.aggregate_stats(filt_stats)
             samp_results = self.calc_metric_from_aggregate(agg_stats, config)
 
-<<<<<<< HEAD
-            if len(samp_results.shape) != 1:
-                raise ValueError("Invalid sampling results.")
-=======
             if samp_results.ndim != 1:
                 raise ValueError(
                     f"Invalid shape of sampled metrics: {samp_results.shape}"
                 )
->>>>>>> d07e7332
 
             samp_results.sort()
 
