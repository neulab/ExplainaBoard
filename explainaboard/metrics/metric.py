--- conflicted
+++ resolved
@@ -112,28 +112,16 @@
 class MetricResult(Serializable):
     """A result of computing a metric over some data."""
 
-    _config: MetricConfig
     _values: dict[str, MetricValue]
 
-    def __init__(self, config: MetricConfig, values: dict[str, MetricValue]) -> None:
+    def __init__(self, values: dict[str, MetricValue]) -> None:
         """Initializes MetricResult object.
 
         Args:
             config: Config of the Metric that calculated this result.
             values: Values calculated by the Metric.
         """
-        self._config = config
         self._values = values
-
-    @property
-    def config(self) -> MetricConfig:
-        """Obtains underlying MetricConfig.
-<<<<<<< HEAD
-
-        Returns:
-            A MetricConfig object related to this MetricResult.
-        """
-        return self._config
 
     def get_value(self, cls: type[MetricValueT], name: str) -> MetricValueT | None:
         """Obtains a value with specific type and name.
@@ -145,24 +133,6 @@
         Returns:
             A MetricValue with `name` and `cls`, or None if such value does not exist.
         """
-=======
-
-        Returns:
-            A MetricConfig object related to this MetricResult.
-        """
-        return self._config
-
-    def get_value(self, cls: type[MetricValueT], name: str) -> MetricValueT | None:
-        """Obtains a value with specific type and name.
-
-        Args:
-            cls: Subtype of MetricValue that the resulting value has to be of.
-            name: Name of the value.
-
-        Returns:
-            A MetricValue with `name` and `cls`, or None if such value does not exist.
-        """
->>>>>>> 120f740c
         value = self._values.get(name)
         if value is None:
             return None
@@ -171,7 +141,6 @@
     def serialize(self) -> dict[str, SerializableData]:
         """See Serializable.serialize."""
         return {
-            "config": self.config,
             "values": self._values,
         }
 
@@ -190,8 +159,7 @@
         ):
             raise ValueError("`values` has incompatible data.")
 
-        # See mypy/issues/4717
-        return cls(narrow(MetricConfig, data["config"]), values)  # type: ignore
+        return cls(values)
 
 
 @dataclass
@@ -630,7 +598,7 @@
                     ci[0], ci[1], confidence_alpha
                 )
 
-        return MetricResult(self.config, metric_values)
+        return MetricResult(metric_values)
 
     def evaluate(
         self,
