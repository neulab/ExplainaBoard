--- conflicted
+++ resolved
@@ -9,20 +9,13 @@
 import numpy as np
 from scipy.stats import t as stats_t
 
-<<<<<<< HEAD
-from explainaboard.serialization.types import SerializableDataclass
-=======
 from explainaboard.serialization import common_registry
-from explainaboard.serialization.registry import TypeRegistry
 from explainaboard.serialization.types import (
     Serializable,
     SerializableData,
     SerializableDataclass,
 )
 from explainaboard.utils.typing_utils import narrow, unwrap_or
-
-_metric_registry = TypeRegistry[Serializable]()
->>>>>>> 98df0432
 
 
 @dataclass
@@ -599,24 +592,11 @@
         Returns:
             a resulting metric value
         """
-<<<<<<< HEAD
-        agg_stats = self.aggregate_stats(stats)
-        value = self.calc_metric_from_aggregate(agg_stats)
-        confidence_interval = (
-            self.calc_confidence_interval(stats, confidence_alpha)
-            if confidence_alpha
-            else None
-        )
-        return MetricResult(
-            self.config, float(value), confidence_interval, confidence_alpha
-        )
-=======
         if stats.is_batched():
             raise ValueError("Batched stats can't be evaluated.")
 
-        actual_config = unwrap_or(config, self.config)
         agg_stats = self.aggregate_stats(stats)
-        score = self.calc_metric_from_aggregate(agg_stats, actual_config)
+        score = self.calc_metric_from_aggregate(agg_stats)
 
         assert score.ndim == 0, "BUG: obtained batched data."
 
@@ -631,8 +611,7 @@
                     ci[0], ci[1], confidence_alpha
                 )
 
-        return MetricResult(actual_config, metric_values)
->>>>>>> 98df0432
+        return MetricResult(self.config, metric_values)
 
     def evaluate(
         self,
