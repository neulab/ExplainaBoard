--- conflicted
+++ resolved
@@ -17,12 +17,9 @@
 )
 from explainaboard.utils.typing_utils import narrow
 
-<<<<<<< HEAD
-=======
 # Minimum sample size the central limit theorem can be applied to.
 _MIN_SAMPLE_SIZE = 30
 
->>>>>>> 9de35909
 
 # TODO(odashi): See mypy/issues/4717
 @dataclass(frozen=True)  # type: ignore
