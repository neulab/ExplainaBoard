--- conflicted
+++ resolved
@@ -55,21 +55,14 @@
         return ret
 
 
-<<<<<<< HEAD
 # TODO(tetsuok): Remove the following type-ignore annotation when we update
 # mypy version to 0.980 or newer.
 # See https://github.com/python/mypy/issues/5374 for details.
 @dataclass  # type:ignore
 class MetricConfig(SerializableDataclass, metaclass=abc.ABCMeta):
-    """
-    The configuration for the metric. This can be passed in to the metric either in
-=======
-@dataclass
-class MetricConfig(dict):
     """The configuration for a metric.
 
     This can be passed in to the metric either in
->>>>>>> f3cc855b
     the constructor (e.g. for compute-intensive operations such as model loading),
     or when performing individual metric computation.
 
@@ -83,27 +76,11 @@
     name: str
     source_language: str | None = None
     target_language: str | None = None
-<<<<<<< HEAD
-
-    @abc.abstractmethod
-    def to_metric(self) -> Metric:
-        ...
-=======
-    cls_name: str | None = None
-
-    def __post_init__(self) -> None:
-        """Set the class name for the metric config."""
-        self.cls_name = type(self).__name__
-
+
+    @abc.abstractmethod
     def to_metric(self) -> Metric:
         """See MetricConfig.to_metric."""
-        raise NotImplementedError
-
-    @classmethod
-    def dict_conv(cls, k: str, v: Any) -> Any:
-        """Conversion for serialization."""
-        return v
->>>>>>> f3cc855b
+        ...
 
 
 class MetricStats(metaclass=abc.ABCMeta):
