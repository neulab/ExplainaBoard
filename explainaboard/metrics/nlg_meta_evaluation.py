--- conflicted
+++ resolved
@@ -100,14 +100,7 @@
 
     def _aggregate_stats(self, stats: MetricStats) -> np.ndarray:
         """See Metric.aggregate_stats."""
-<<<<<<< HEAD
-        if stats.is_batched():
-            return stats.get_batch_data()
-        else:
-            return stats.get_data()
-=======
         return stats.get_batch_data() if stats.is_batched() else stats.get_data()
->>>>>>> dcc65689
 
     def stats_ndim(self) -> int:
         """See Metric.stats_ndim."""
@@ -130,14 +123,8 @@
             val = corr_func(single_stat[:, 0], single_stat[0:, 1])[0]
         elif config.group_by == "sample":
             val = np.mean(single_stat)
-<<<<<<< HEAD
-        elif config.level == "system":
-            n_systems = int(single_stat.shape[-1] / 2)
-
-=======
         elif config.group_by == "system":
             n_systems = int(single_stat.shape[-1] / 2)
->>>>>>> dcc65689
             true_scores = np.sum(single_stat[:, 0:n_systems], axis=0)
             pred_scores = np.sum(single_stat[:, n_systems:], axis=0)
             val = corr_func(true_scores, pred_scores)[0]
@@ -149,20 +136,12 @@
 
     def _calc_metric_from_aggregate(self, agg_stats: np.ndarray) -> np.ndarray:
         """See Metric.calc_metric_from_aggregate."""
-<<<<<<< HEAD
-        if agg_stats.ndim == 2:
-            val = self.calc_metric_from_aggregate_single(agg_stats)
-            return np.array(val)
-        else:
-            ret_metric = np.zeros(agg_stats.shape[0])
-=======
         if agg_stats.ndim == self.stats_ndim():
             val = self._calc_metric_from_aggregate_single(agg_stats)
             return np.array(val)
         else:
             n_samples = agg_stats.shape[0]
             ret_metric = np.zeros(n_samples)
->>>>>>> dcc65689
             for i, single_stat in enumerate(agg_stats):
                 val = self._calc_metric_from_aggregate_single(single_stat)
                 ret_metric[i] = val
