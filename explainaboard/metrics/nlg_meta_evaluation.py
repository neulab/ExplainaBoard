--- conflicted
+++ resolved
@@ -22,7 +22,6 @@
 @common_registry.register("CorrelationWMTDAConfig")
 class CorrelationWMTDAConfig(MetricConfig):
     """Configuration of a correlation for WMT Metrics Meta Evaluation.
-
     :param group_by: Can be 'system' to group by system, 'segment' to group by segment
       or anything else (typically 'none') to not perform any grouping at all.
     :param use_z_score: Whether or not to use the z-normalized value for calculation of
@@ -72,11 +71,9 @@
 
     def get_scores_from_stats(self, agg_stats: np.ndarray) -> dict[str, list]:
         """Get scores from stats.
-
         Args:
             agg_stats: The aggregate stats.
             config: Configuration for this metric.
-
         Returns:
             The score.
         """
@@ -142,11 +139,9 @@
 
     def calc_metric_from_aggregate_single(self, single_stat: np.ndarray) -> float:
         """Calculate an aggregate correlation metric from a single segment or system.
-
         Args:
             single_stat: The stats for the single segment or system
             config: The configuration used in calculating the metric
-
         Returns:
             The aggregated metric value.
         """
@@ -158,7 +153,6 @@
 @common_registry.register("KtauCorrelationWMTDAConfig")
 class KtauCorrelationWMTDAConfig(CorrelationWMTDAConfig):
     """A configuration for KtauCorrelation.
-
     Args:
         threshold: Following ‘Results of the WMT20 Metrics Shared Task
             (https://aclanthology.org/2020.wmt-1.77.pdf)’, to calculate segment level
@@ -188,33 +182,16 @@
         num = 0
         for i in range(1, len(score)):
             for j in range(0, i):
-<<<<<<< HEAD
-                if (
-                    abs(score[i][0] - score[j][0]) < config.threshold
-                    or abs(score[i][0] - score[j][0]) == 0
-                ):
-                    continue
-                elif (
-                    score[i][0] - score[j][0] >= config.threshold
-                ):  # system i is better than system j
-                    if score[i][1] > score[j][1]:
-=======
                 manual_diff = score[i][0] - score[j][0]
                 system_diff = score[i][1] - score[j][1]
                 if manual_diff >= config.threshold:  # i is better than system j
                     if system_diff > 0:
->>>>>>> 336ec556
                         conc += 1
                     else:
                         disc += 1
                     num += 1
-<<<<<<< HEAD
-                else:  # system i is worse than system j
-                    if score[i][1] < score[j][1]:
-=======
                 elif manual_diff <= -config.threshold:  # i is worse than j
                     if system_diff < 0:
->>>>>>> 336ec556
                         conc += 1
                     else:
                         disc += 1
@@ -257,11 +234,7 @@
     def calc_metric_from_aggregate_single(self, single_stat: np.ndarray) -> float:
         """See CorrelationMetric.calc_metric_from_aggregate_single."""
         scores = self.get_scores_from_stats(single_stat)
-<<<<<<< HEAD
         config = narrow(CorrelationWMTDAConfig, self.config)
-=======
-        config = narrow(CorrelationConfig, self.config)
->>>>>>> 336ec556
 
         manual_score = []
         system_score = []
@@ -280,13 +253,9 @@
                 manual_score.append(sum(manual_scores) / len(manual_scores))
                 system_score.append(sum(system_scores) / len(system_scores))
         else:
-<<<<<<< HEAD
-            raise NotImplementedError
-=======
             raise ValueError(
                 f"The grouping way of {config.group_by} " f"hasn't been supported"
             )
->>>>>>> 336ec556
 
         assert len(system_score) == len(manual_score)
 
