--- conflicted
+++ resolved
@@ -22,10 +22,7 @@
 @common_registry.register("CorrelationWMTDAConfig")
 class CorrelationWMTDAConfig(MetricConfig):
     """Configuration of a correlation for WMT Metrics Meta Evaluation.
-<<<<<<< HEAD
-=======
-
->>>>>>> 217f09b3
+    
     :param group_by: Can be 'system' to group by system, 'segment' to group by segment
       or anything else (typically 'none') to not perform any grouping at all.
     :param use_z_score: Whether or not to use the z-normalized value for calculation of
