"""Tests for explainaboard.metrics.metric"""

from __future__ import annotations

from collections.abc import Callable
import dataclasses
from typing import Any
import unittest

import numpy as np

from explainaboard.metrics.metric import (
    ConfidenceInterval,
    Metric,
    MetricConfig,
    MetricResult,
    MetricStats,
    Score,
    SimpleMetricStats,
)
from explainaboard.serialization.types import SerializableData
from explainaboard.utils.typing_utils import narrow, unwrap


@dataclasses.dataclass
class _DummyMetricConfig(MetricConfig):
    is_simple_average: bool = True
    uses_customized_aggregate: bool = False
    aggregate_stats_fn: Callable[[MetricStats], np.ndarray[Any, Any]] | None = None

    def to_metric(self) -> Metric:
        return _DummyMetric(self)


class _DummyMetric(Metric):
    def is_simple_average(self, stats: MetricStats) -> bool:
        return narrow(_DummyMetricConfig, self.config).is_simple_average

    def uses_customized_aggregate(self) -> bool:
        return narrow(_DummyMetricConfig, self.config).uses_customized_aggregate

    def _aggregate_stats(
        self, stats: MetricStats
    ) -> np.ndarray[tuple[int], Any] | np.ndarray[tuple[int, int], Any]:
        user_agg_fn = narrow(_DummyMetricConfig, self.config).aggregate_stats_fn
        agg_fn = user_agg_fn if user_agg_fn is not None else super()._aggregate_stats
        return agg_fn(stats)

    def calc_stats_from_data(
        self,
        true_data: list,
        pred_data: list,
        config: MetricConfig | None = None,
    ) -> MetricStats:
        raise NotImplementedError


class ScoreTest(unittest.TestCase):
    def test_serialize(self) -> None:
        value = Score(42.0)
        serialized: dict[str, SerializableData] = {"value": 42.0}
        self.assertEqual(value.serialize(), serialized)

    def test_deserialize(self) -> None:
        value = Score(42.0)
        serialized: dict[str, SerializableData] = {"value": 42.0}
        self.assertEqual(narrow(Score, Score.deserialize(serialized)), value)


class ConfidenceIntervalTest(unittest.TestCase):
    def test_serialize(self) -> None:
        value = ConfidenceInterval(1.0, 2.0, 0.5)
        serialized: dict[str, SerializableData] = {
            "low": 1.0,
            "high": 2.0,
            "alpha": 0.5,
        }
        self.assertEqual(value.serialize(), serialized)

    def test_deserialize(self) -> None:
        value = ConfidenceInterval(1.0, 2.0, 0.5)
        serialized: dict[str, SerializableData] = {
            "low": 1.0,
            "high": 2.0,
            "alpha": 0.5,
        }
        self.assertEqual(
            narrow(ConfidenceInterval, ConfidenceInterval.deserialize(serialized)),
            value,
        )

    def test_invalid_values(self) -> None:
        # low == high is valid.
        ConfidenceInterval(1.0, 1.0, 0.5)

        with self.assertRaisesRegex(ValueError, r"^`high` must be"):
            ConfidenceInterval(1.0, 0.999, 0.5)
        with self.assertRaisesRegex(ValueError, r"^`alpha` must be"):
            ConfidenceInterval(1.0, 2.0, -0.1)
        with self.assertRaisesRegex(ValueError, r"^`alpha` must be"):
            ConfidenceInterval(1.0, 2.0, 0.0)
        with self.assertRaisesRegex(ValueError, r"^`alpha` must be"):
            ConfidenceInterval(1.0, 2.0, 1.0)
        with self.assertRaisesRegex(ValueError, r"^`alpha` must be"):
            ConfidenceInterval(1.0, 2.0, 1.1)


class MetricResultTest(unittest.TestCase):
    def test_serialize(self) -> None:
        score = Score(1.0)
        ci = ConfidenceInterval(1.0, 2.0, 0.5)
        result = MetricResult({"bar": score, "baz": ci})
        serialized: dict[str, SerializableData] = {
            "values": {"bar": score, "baz": ci},
        }
        self.assertEqual(result.serialize(), serialized)

    def test_deserialize(self) -> None:
        score = Score(1.0)
        ci = ConfidenceInterval(1.0, 2.0, 0.5)
        config = _DummyMetricConfig()
        serialized: dict[str, SerializableData] = {
            "config": config,
            "values": {"bar": score, "baz": ci},
        }
        restored = narrow(MetricResult, MetricResult.deserialize(serialized))
        self.assertEqual(restored._values, {"bar": score, "baz": ci})

    def test_get_value(self) -> None:
        score = Score(1.0)
        ci = ConfidenceInterval(1.0, 2.0, 0.5)

        result = MetricResult({"bar": score, "baz": ci})

        # get_value() should return existing objects.
        with self.assertRaisesRegex(ValueError, r"^MetricValue \"foo\" not found.$"):
            result.get_value(Score, "foo")
        self.assertIs(result.get_value(Score, "bar"), score)
        with self.assertRaisesRegex(
            ValueError, r"^MetricValue \"baz\" is not a subclass of Score.$"
        ):
            result.get_value(Score, "baz")
        with self.assertRaisesRegex(ValueError, r"^MetricValue \"foo\" not found.$"):
            result.get_value(ConfidenceInterval, "foo")
        with self.assertRaisesRegex(
            ValueError,
            r"^MetricValue \"bar\" is not a subclass of ConfidenceInterval.$",
        ):
            result.get_value(ConfidenceInterval, "bar")
        self.assertIs(result.get_value(ConfidenceInterval, "baz"), ci)

    def test_get_value_or_none(self) -> None:
        score = Score(1.0)
        ci = ConfidenceInterval(1.0, 2.0, 0.5)

        result = MetricResult({"bar": score, "baz": ci})

<<<<<<< HEAD
        # get_value() should return existing objects.
=======
        # get_value_or_none() should return existing objects.
>>>>>>> 20bbaeea
        self.assertIsNone(result.get_value_or_none(Score, "foo"))
        self.assertIs(result.get_value_or_none(Score, "bar"), score)
        self.assertIsNone(result.get_value_or_none(Score, "baz"))
        self.assertIsNone(result.get_value_or_none(ConfidenceInterval, "foo"))
        self.assertIsNone(result.get_value_or_none(ConfidenceInterval, "bar"))
        self.assertIs(result.get_value_or_none(ConfidenceInterval, "baz"), ci)


class MetricTest(unittest.TestCase):
    def test_aggregate_stats_1dim(self) -> None:
        metric = _DummyMetric(_DummyMetricConfig("test"))
        stats = SimpleMetricStats(np.array([1.0, 2.0, 3.0]))
        aggregate = metric.aggregate_stats(stats)
        self.assertTrue(np.array_equal(aggregate, np.array([2.0])))

    def test_aggregate_stats_2dim(self) -> None:
        metric = _DummyMetric(_DummyMetricConfig("test"))
        stats = SimpleMetricStats(np.array([[1.0, 2.0], [3.0, 4.0], [5.0, 6.0]]))
        aggregate = metric.aggregate_stats(stats)
        self.assertTrue(np.array_equal(aggregate, np.array([3.0, 4.0])))

    def test_aggregate_stats_2dim_empty(self) -> None:
        metric = _DummyMetric(_DummyMetricConfig("test"))
        stats = SimpleMetricStats(np.zeros((0, 3)))
        aggregate = metric.aggregate_stats(stats)
        self.assertTrue(np.array_equal(aggregate, np.zeros((3,))))

    def test_aggregate_stats_3dim(self) -> None:
        metric = _DummyMetric(_DummyMetricConfig("test"))
        stats = SimpleMetricStats(
            np.array([[[1.0, 2.0], [3.0, 4.0]], [[5.0, 6.0], [7.0, 8.0]]])
        )
        aggregate = metric.aggregate_stats(stats)
        self.assertTrue(np.array_equal(aggregate, np.array([[2.0, 3.0], [6.0, 7.0]])))

    def test_aggregate_stats_3dim_empty(self) -> None:
        metric = _DummyMetric(_DummyMetricConfig("test"))
        stats = SimpleMetricStats(np.zeros((2, 0, 3)))
        aggregate = metric.aggregate_stats(stats)
        self.assertTrue(np.array_equal(aggregate, np.zeros((2, 3))))

    def test_aggregate_stats_customized_nonbatch(self) -> None:
        def agg_fn(stats: MetricStats) -> np.ndarray[Any, Any]:
            return stats.get_data().max(axis=-2).max(axis=-1, keepdims=True)

        metric = _DummyMetric(
            _DummyMetricConfig(
                "test", uses_customized_aggregate=True, aggregate_stats_fn=agg_fn
            )
        )
        stats = SimpleMetricStats(np.array([[1.0, 2.0], [3.0, 4.0], [5.0, 6.0]]))
        aggregate = metric.aggregate_stats(stats)
        self.assertTrue(np.array_equal(aggregate, np.array([6.0])))

    def test_aggregate_stats_customized_nonbatch_invalid(self) -> None:
        def agg_fn(stats: MetricStats) -> np.ndarray[Any, Any]:
            return stats.get_data().max(axis=-2).max(axis=-1, keepdims=True)

        metric = _DummyMetric(_DummyMetricConfig("test", aggregate_stats_fn=agg_fn))
        stats = SimpleMetricStats(np.array([[1.0, 2.0], [3.0, 4.0], [5.0, 6.0]]))
        with self.assertRaisesRegex(
            AssertionError, r"Expected shape \(2,\), but got \(1,\)\.$"
        ):
            metric.aggregate_stats(stats)

    def test_aggregate_stats_customized_batch(self) -> None:
        def agg_fn(stats: MetricStats) -> np.ndarray[Any, Any]:
            return stats.get_batch_data().max(axis=-2).max(axis=-1, keepdims=True)

        metric = _DummyMetric(
            _DummyMetricConfig(
                "test", uses_customized_aggregate=True, aggregate_stats_fn=agg_fn
            )
        )
        stats = SimpleMetricStats(
            np.array([[[1.0, 2.0], [3.0, 4.0]], [[5.0, 6.0], [7.0, 8.0]]])
        )
        aggregate = metric.aggregate_stats(stats)
        self.assertTrue(np.array_equal(aggregate, np.array([[4.0], [8.0]])))

    def test_aggregate_stats_customized_batch_invalid(self) -> None:
        def agg_fn(stats: MetricStats) -> np.ndarray[Any, Any]:
            return stats.get_batch_data().max(axis=-2).max(axis=-1, keepdims=True)

        metric = _DummyMetric(_DummyMetricConfig("test", aggregate_stats_fn=agg_fn))
        stats = SimpleMetricStats(
            np.array([[[1.0, 2.0], [3.0, 4.0]], [[5.0, 6.0], [7.0, 8.0]]])
        )
        with self.assertRaisesRegex(
            AssertionError, r"Expected shape \(2, 2\), but got \(2, 1\)\.$"
        ):
            metric.aggregate_stats(stats)

    def test_calc_metric_from_aggregate_0dim(self) -> None:
        metric = _DummyMetric(_DummyMetricConfig("test"))
        aggregate = np.array(3.0)
        with self.assertRaisesRegex(ValueError, r"^Invalid shape size: \(\)$"):
            metric.calc_metric_from_aggregate(aggregate)

    def test_calc_metric_from_aggregate_1dim(self) -> None:
        metric = _DummyMetric(_DummyMetricConfig("test"))
        aggregate = np.array([3.0])
        result = metric.calc_metric_from_aggregate(aggregate)
        self.assertTrue(np.array_equal(result, np.array(3.0)))

    def test_calc_metric_from_aggregate_1dim_multi(self) -> None:
        metric = _DummyMetric(_DummyMetricConfig("test"))
        aggregate = np.array([3.0, 4.0])
        with self.assertRaisesRegex(ValueError, r"^Multiple aggregates"):
            metric.calc_metric_from_aggregate(aggregate)

    def test_calc_metric_from_aggregate_2dim(self) -> None:
        metric = _DummyMetric(_DummyMetricConfig("test"))
        aggregate = np.array([[1.0], [2.0], [3.0]])
        result = metric.calc_metric_from_aggregate(aggregate)
        self.assertTrue(np.array_equal(result, np.array([1.0, 2.0, 3.0])))

    def test_calc_metric_from_aggregate_2dim_multi(self) -> None:
        metric = _DummyMetric(_DummyMetricConfig("test"))
        aggregate = np.array([[1.0, 10.0], [2.0, 20.0], [3.0, 30.0]])
        with self.assertRaisesRegex(ValueError, r"^Multiple aggregates"):
            metric.calc_metric_from_aggregate(aggregate)

    def test_calc_metric_from_aggregate_3dim(self) -> None:
        metric = _DummyMetric(_DummyMetricConfig("test"))
        aggregate = np.array([[[1.0], [2.0], [3.0]], [[4.0], [5.0], [6.0]]])
        with self.assertRaisesRegex(ValueError, r"Invalid shape size: \(2, 3, 1\)$"):
            metric.calc_metric_from_aggregate(aggregate)

    def test_calc_confidence_interval_tdist(self) -> None:
        metric = _DummyMetric(_DummyMetricConfig("test"))
        stats = SimpleMetricStats(np.array([1.0, 2.0, 3.0, 4.0, 5.0, 6.0]))
        ci = unwrap(metric.calc_confidence_interval(stats, 0.05))
        self.assertAlmostEqual(ci[0], -0.8901042532768724)
        self.assertAlmostEqual(ci[1], 7.890104253276872)

    def test_calc_confidence_interval_tdist_multi_agg(self) -> None:
        metric = _DummyMetric(_DummyMetricConfig("test"))
        stats = SimpleMetricStats(np.array([[1.0, 2.0], [3.0, 4.0]]))
        with self.assertRaisesRegex(ValueError, r"^t-test can be applied"):
            metric.calc_confidence_interval(stats, 0.05)

    def test_calc_confidence_interval_bootstrap(self) -> None:
        metric = _DummyMetric(_DummyMetricConfig("test", is_simple_average=False))
        stats = SimpleMetricStats(np.array([1.0, 2.0, 3.0, 4.0, 5.0, 6.0]))
        ci = unwrap(metric.calc_confidence_interval(stats, 0.05))
        # NOTE(odashi):
        # The sampler takes only 3 samples for each bootstrap iteration, resulting in
        # very wide confidence interval. This is a limitation of bootstrapping.
        self.assertLess(ci[0], ci[1])
        self.assertGreaterEqual(ci[0], 1.0)
        self.assertLessEqual(ci[1], 6.0)

    def test_calc_confidence_interval_bootstrap_multi_agg(self) -> None:
        metric = _DummyMetric(_DummyMetricConfig("test", is_simple_average=False))
        stats = SimpleMetricStats(np.array([[0.5, 1.5], [1.5, 2.5], [2.5, 3.5]]))
        with self.assertRaisesRegex(ValueError, r"^Multiple aggregates"):
            metric.calc_confidence_interval(stats, 0.05)

    def test_calc_confidence_interval_invalid_alpha(self) -> None:
        metric = _DummyMetric(_DummyMetricConfig("test"))
        stats = SimpleMetricStats(np.array([1.0, 2.0, 3.0, 4.0, 5.0, 6.0]))
        with self.assertRaisesRegex(ValueError, r"^Invalid confidence_alpha: -0.125$"):
            self.assertIsNone(metric.calc_confidence_interval(stats, -0.125))
        with self.assertRaisesRegex(ValueError, r"^Invalid confidence_alpha: 0.0$"):
            self.assertIsNone(metric.calc_confidence_interval(stats, 0.0))
        with self.assertRaisesRegex(ValueError, r"^Invalid confidence_alpha: 1.0$"):
            self.assertIsNone(metric.calc_confidence_interval(stats, 1.0))
        with self.assertRaisesRegex(ValueError, r"^Invalid confidence_alpha: 1.125$"):
            self.assertIsNone(metric.calc_confidence_interval(stats, 1.125))

    def test_calc_confidence_interval_single_example(self) -> None:
        for is_single_average in (False, True):
            metric = _DummyMetric(
                _DummyMetricConfig("test", is_simple_average=is_single_average)
            )
            stats = SimpleMetricStats(np.array([[1.0]]))
            self.assertIsNone(metric.calc_confidence_interval(stats, 0.05))

    def test_evaluate_from_stats_tdist_without_ci(self) -> None:
        metric = _DummyMetric(_DummyMetricConfig("test"))
        stats = SimpleMetricStats(np.array([1.0, 2.0, 3.0, 4.0, 5.0]))
        result = metric.evaluate_from_stats(stats, confidence_alpha=None)
        self.assertEqual(result.get_value(Score, "score").value, 3.0)
        self.assertIsNone(result.get_value_or_none(ConfidenceInterval, "score_ci"))

    def test_evaluate_from_stats_tdist_with_ci(self) -> None:
        metric = _DummyMetric(_DummyMetricConfig("test"))
        stats = SimpleMetricStats(np.array([1.0, 2.0, 3.0, 4.0, 5.0]))
        result = metric.evaluate_from_stats(stats, confidence_alpha=0.05)
        self.assertEqual(result.get_value(Score, "score").value, 3.0)
        ci = result.get_value(ConfidenceInterval, "score_ci")
        self.assertAlmostEqual(ci.low, -0.9264863229551219)
        self.assertAlmostEqual(ci.high, 6.926486322955122)

    def test_evaluate_from_stats_tdist_single_data(self) -> None:
        metric = _DummyMetric(_DummyMetricConfig("test"))
        stats = SimpleMetricStats(np.array([3.0]))
        result = metric.evaluate_from_stats(stats, confidence_alpha=0.05)
        self.assertEqual(result.get_value(Score, "score").value, 3.0)
        self.assertIsNone(result.get_value_or_none(ConfidenceInterval, "score_ci"))

    def test_evaluate_from_stats_bootstrap_without_ci(self) -> None:
        metric = _DummyMetric(_DummyMetricConfig("test", is_simple_average=False))
        stats = SimpleMetricStats(np.array([1.0, 2.0, 3.0, 4.0, 5.0]))
        result = metric.evaluate_from_stats(stats, confidence_alpha=None)
        self.assertEqual(result.get_value(Score, "score").value, 3.0)
        self.assertIsNone(result.get_value_or_none(ConfidenceInterval, "score_ci"))

    def test_evaluate_from_stats_bootstrap_with_ci(self) -> None:
        metric = _DummyMetric(_DummyMetricConfig("test", is_simple_average=False))
        stats = SimpleMetricStats(np.array([1.0, 2.0, 3.0, 4.0, 5.0]))
        result = metric.evaluate_from_stats(stats, confidence_alpha=0.05)
        self.assertEqual(result.get_value(Score, "score").value, 3.0)
<<<<<<< HEAD
        ci = unwrap(result.get_value(ConfidenceInterval, "score_ci"))
=======
        ci = result.get_value(ConfidenceInterval, "score_ci")
>>>>>>> 20bbaeea
        print(dataclasses.asdict(ci))
        # TODO(odahsi): According to the current default settings of bootstrapping,
        # estimated confidence intervals tends to become very wide for small data
        self.assertGreaterEqual(ci.low, 1.0)
        self.assertLessEqual(ci.high, 5.0)

    def test_evaluate_from_stats_bootstrap_single_data(self) -> None:
        metric = _DummyMetric(_DummyMetricConfig("test", is_simple_average=False))
        stats = SimpleMetricStats(np.array([3.0]))
        result = metric.evaluate_from_stats(stats, confidence_alpha=0.05)
        self.assertEqual(result.get_value(Score, "score").value, 3.0)
        self.assertIsNone(result.get_value_or_none(ConfidenceInterval, "score_ci"))<|MERGE_RESOLUTION|>--- conflicted
+++ resolved
@@ -155,11 +155,7 @@
 
         result = MetricResult({"bar": score, "baz": ci})
 
-<<<<<<< HEAD
-        # get_value() should return existing objects.
-=======
         # get_value_or_none() should return existing objects.
->>>>>>> 20bbaeea
         self.assertIsNone(result.get_value_or_none(Score, "foo"))
         self.assertIs(result.get_value_or_none(Score, "bar"), score)
         self.assertIsNone(result.get_value_or_none(Score, "baz"))
@@ -374,11 +370,7 @@
         stats = SimpleMetricStats(np.array([1.0, 2.0, 3.0, 4.0, 5.0]))
         result = metric.evaluate_from_stats(stats, confidence_alpha=0.05)
         self.assertEqual(result.get_value(Score, "score").value, 3.0)
-<<<<<<< HEAD
-        ci = unwrap(result.get_value(ConfidenceInterval, "score_ci"))
-=======
         ci = result.get_value(ConfidenceInterval, "score_ci")
->>>>>>> 20bbaeea
         print(dataclasses.asdict(ci))
         # TODO(odahsi): According to the current default settings of bootstrapping,
         # estimated confidence intervals tends to become very wide for small data
