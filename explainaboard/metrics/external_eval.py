"""Evaluation metrics with externally provided statistics."""

from __future__ import annotations

from dataclasses import dataclass
from typing import cast, Optional

import numpy as np

from explainaboard.metrics.metric import (
    AuxiliaryMetricResult,
    Metric,
    MetricConfig,
    MetricResult,
    MetricStats,
    SimpleMetricStats,
)
from explainaboard.metrics.registry import metric_config_registry
from explainaboard.utils.agreement import fleiss_kappa
from explainaboard.utils.typing_utils import unwrap

UNANNOTATED_SYMBOL = -1


@dataclass
class ExternalEvalResult(AuxiliaryMetricResult):
    """The result of an external evaluation metric.

    Args:
        agreement: The agreement according to some measure (e.g. Fleiss's Kappa).
    """

    agreement: float


@dataclass
@metric_config_registry.register("ExternalEvalConfig")
class ExternalEvalConfig(MetricConfig):
    """Configuration for ExternalEval.

    Args:
        aspect: The name of the external score being calculated.
        n_annotators: The number of annotators doing annotation (in the case of human
                      human annotators).
        categories: The number of categories in the human evaluation.
        instruction: The instructions given to the annotators.
    """

    aspect: str = "fluency"
    n_annotators: int = 3
    categories: int = 5
    instruction: str = "Annotation instruction"
    # The external statistics for metrics. The row size is equal to the number
    # of test samples, the column size is equal to `n_annotators`.
    external_stats: np.ndarray | None = None

    def to_metric(self):
        """See MetricConfig.to_metric."""
        return ExternalEval(self)


class ExternalEval(Metric):
    """Calculates the Hits metric.

    This tells whether the predicted output is in a set of true outputs.
    """

    def _get_config(self, config: Optional[MetricConfig] = None) -> MetricConfig:
        """Get the configuration or overwritten configuration.

        Args:
            config: Optional configuration to override the default configuration

        Returns:
            Either the default or overridden configuration
        """
        ret_config: MetricConfig = unwrap(config) if config is not None else self.config
        return ret_config

    def is_simple_average(self, stats: MetricStats):
        """See Metric.is_simple_average."""
        return False

    def calc_stats_from_external(
        self, config: Optional[MetricConfig] = None
    ) -> MetricStats:
        """Calculate statistics from external data.

        Args:
            config: The configuration under which to calculate the statistics.

        Returns:
            The calculated statistics.
        """
        config = cast(ExternalEvalConfig, self._get_config(config))
        return SimpleMetricStats(config.external_stats)

    def calc_stats_from_data(
        self, true_data: list, pred_data: list, config: Optional[MetricConfig] = None
    ) -> MetricStats:
        """See Metric.calc_stats_from_data."""
        config = cast(ExternalEvalConfig, self._get_config(config))

        if config.external_stats is not None:
            n_sample, n_annotators = config.external_stats.shape
            if n_sample != len(true_data):
                raise ValueError(
                    f"the row number of `external_stats` should be equal "
                    f"to the number of test samples: {len(true_data)}"
                )
            if n_annotators != config.n_annotators:
                raise ValueError(
                    f"the column number of `external_stats`"
                    f"should be equal to n_annotators: "
                    f"{config.n_annotators}"
                )
            return SimpleMetricStats(config.external_stats)
        else:
            # "-1" indicates samples to be evaluated
            return SimpleMetricStats(
                np.array(
                    [
                        [UNANNOTATED_SYMBOL] * config.n_annotators
                        for t, p in zip(true_data, pred_data)
                    ]
                )
            )

    def calc_agreement(self, stats: MetricStats) -> float:
        """Calculate the agreement between annotators in metric statistics.

        Args:
            stats: The statistics to calculate over.

        Returns:
            Fleiss's Kappa agreement statistic.
        """
        if stats.is_batched():
            raise ValueError("Unsupported for batched statistics.")

        data = stats.get_data()

        config = cast(ExternalEvalConfig, self.config)

        n_samples, n_annotators = data.shape[0], data.shape[1]
        n_categories = config.categories
        mat_kappa = np.zeros((n_samples, n_categories))

        for i in range(n_samples):
            for j in range(n_annotators):
                category_annotated = (
                    0 if data[i][j] == UNANNOTATED_SYMBOL else data[i][j]
                )
                mat_kappa[i][category_annotated] += 1

        # self.config.agreement = fleiss_kappa(mat_kappa)
        return fleiss_kappa(mat_kappa)

    def aggregate_stats(self, stats: MetricStats) -> np.ndarray:
        """See Metric.aggregate_stats."""
        data = stats.get_batch_data() if stats.is_batched() else stats.get_data()

        if data.size == 0:
            return np.array(0.0)
        else:
            # Averaging over all axes except the batch dimension.
            return np.mean(data, axis=(-1, -2))

    def evaluate_from_stats(
        self,
        stats: MetricStats,
        confidence_alpha: Optional[float] = None,
        config: Optional[MetricConfig] = None,
    ) -> MetricResult:
        """Return an evaluation result over stats.
<<<<<<< HEAD

        Args:
                stats: pre-computed metric stats
                conf_value: if set to not None, must be a number between 0 and 1,
                    indicating the p-value of confidence intervals
                config: a configuration to over-ride the default for this object

        Returns:
            a resulting metric value
=======
        :param stats: pre-computed metric stats
        :param confidence_alpha: if set to not None, must be a number between 0 and 1,
            indicating the inverse confidence level of the confidence interval
        :param config: a configuration to over-ride the default for this object
        :return: a resulting metric value
>>>>>>> 7581ba42
        """
        config = self._get_config(config)
        agg_stats = self.aggregate_stats(stats)
        agreement = self.calc_agreement(stats)
        value = self.calc_metric_from_aggregate(agg_stats, config)
        confidence_interval = (
            self.calc_confidence_interval(stats, confidence_alpha)
            if confidence_alpha
            else None
        )
        return MetricResult(
            config,
            float(value),
            confidence_interval,
            confidence_alpha,
            ExternalEvalResult(agreement),
        )<|MERGE_RESOLUTION|>--- conflicted
+++ resolved
@@ -173,23 +173,15 @@
         config: Optional[MetricConfig] = None,
     ) -> MetricResult:
         """Return an evaluation result over stats.
-<<<<<<< HEAD
 
         Args:
                 stats: pre-computed metric stats
-                conf_value: if set to not None, must be a number between 0 and 1,
+                confidence_alpha: if set to not None, must be a number between 0 and 1,
                     indicating the p-value of confidence intervals
                 config: a configuration to over-ride the default for this object
 
         Returns:
             a resulting metric value
-=======
-        :param stats: pre-computed metric stats
-        :param confidence_alpha: if set to not None, must be a number between 0 and 1,
-            indicating the inverse confidence level of the confidence interval
-        :param config: a configuration to over-ride the default for this object
-        :return: a resulting metric value
->>>>>>> 7581ba42
         """
         config = self._get_config(config)
         agg_stats = self.aggregate_stats(stats)
