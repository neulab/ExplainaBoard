--- conflicted
+++ resolved
@@ -169,22 +169,6 @@
             a resulting metric value
         """
         agg_stats = self.aggregate_stats(stats)
-<<<<<<< HEAD
-        agreement = self.calc_agreement(stats)
-        value = self.calc_metric_from_aggregate(agg_stats)
-        confidence_interval = (
-            self.calc_confidence_interval(stats, confidence_alpha)
-            if confidence_alpha
-            else None
-        )
-        return MetricResult(
-            self.config,
-            float(value),
-            confidence_interval,
-            confidence_alpha,
-            ExternalEvalResult(agreement),
-        )
-=======
 
         metric_values: dict[str, MetricValue] = {
             "score": Score(float(self.calc_metric_from_aggregate(agg_stats, config))),
@@ -197,5 +181,4 @@
                     ci[0], ci[1], confidence_alpha
                 )
 
-        return MetricResult(config, metric_values)
->>>>>>> 98df0432
+        return MetricResult(config, metric_values)