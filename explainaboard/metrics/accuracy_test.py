--- conflicted
+++ resolved
@@ -14,12 +14,9 @@
     SeqCorrectCount,
     SeqCorrectCountConfig,
 )
-<<<<<<< HEAD
 from explainaboard.metrics.metric import Score, SimpleMetricStats
 from explainaboard.utils.typing_utils import unwrap
-=======
-from explainaboard.metrics.metric import Score
->>>>>>> 1712df07
+
 
 
 class AccuracyConfigTest(unittest.TestCase):
