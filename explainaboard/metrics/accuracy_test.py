"""Tests for explainaboard.metrics.accuracy"""

from __future__ import annotations

import unittest

import numpy as np

from explainaboard.metrics.accuracy import (
    Accuracy,
    AccuracyConfig,
    CorrectCount,
    CorrectCountConfig,
    SeqCorrectCount,
    SeqCorrectCountConfig,
)
<<<<<<< HEAD
from explainaboard.metrics.metric import Score
=======
from explainaboard.metrics.metric import Score, SimpleMetricStats
from explainaboard.utils.typing_utils import unwrap
>>>>>>> 1a7de84d


class AccuracyConfigTest(unittest.TestCase):
    def test_serialize(self) -> None:
        self.assertEqual(
            AccuracyConfig().serialize(),
            {
                "source_language": None,
                "target_language": None,
            },
        )

    def test_deserialize(self) -> None:
        self.assertEqual(
            AccuracyConfig.deserialize({}),
            AccuracyConfig(),
        )

    def test_to_metric(self) -> None:
        self.assertIsInstance(AccuracyConfig().to_metric(), Accuracy)


class AccuracyTest(unittest.TestCase):
    def test_evaluate(self) -> None:
        metric = AccuracyConfig().to_metric()
        true = ['a', 'b', 'a', 'b', 'a', 'b']
        pred = ['a', 'b', 'a', 'b', 'b', 'a']
        result = metric.evaluate(true, pred, confidence_alpha=0.05)
        self.assertAlmostEqual(result.get_value(Score, "score").value, 2.0 / 3.0)
<<<<<<< HEAD
=======

    def test_evaluate_from_stats(self) -> None:
        metric = AccuracyConfig().to_metric()
        stats = SimpleMetricStats(np.array([1.0, 0.0, 1.0, 1.0, 0.0]))
        result = metric.evaluate_from_stats(stats=stats)
        self.assertAlmostEqual(unwrap(result.get_value(Score, "score")).value, 0.6)
        self.assertIsNone(result.get_value_or_none(Score, "confidence"))

    def test_evaluate_from_stats_with_confidence(self) -> None:
        metric = AccuracyConfig().to_metric()
        stats = SimpleMetricStats(np.array([1.0, 0.0, 1.0, 1.0, 0.0]))
        conf_stats = SimpleMetricStats(np.array([0.5, 0.4, 0.6, 0.5, 0.5]))
        result = metric.evaluate_from_stats(stats=stats, auxiliary_stats=conf_stats)
        self.assertAlmostEqual(unwrap(result.get_value(Score, "score")).value, 0.6)
        self.assertAlmostEqual(unwrap(result.get_value(Score, "confidence")).value, 0.5)
>>>>>>> 1a7de84d


class CorrectCountConfigTest(unittest.TestCase):
    def test_serialize(self) -> None:
        self.assertEqual(
            CorrectCountConfig().serialize(),
            {
                "source_language": None,
                "target_language": None,
            },
        )

    def test_deserialize(self) -> None:
        self.assertEqual(
            CorrectCountConfig.deserialize({}),
            CorrectCountConfig(),
        )

    def test_to_metric(self) -> None:
        self.assertIsInstance(
            CorrectCountConfig().to_metric(),
            CorrectCount,
        )


class CorrectCountTest(unittest.TestCase):
    def test_evaluate(self) -> None:
        metric = CorrectCountConfig().to_metric()
        true = ['a', 'b', 'a', 'b', 'a', 'b']
        pred = ['a', 'b', 'a', 'b', 'b', 'a']
        result = metric.evaluate(true, pred, confidence_alpha=0.05)
        self.assertAlmostEqual(result.get_value(Score, "score").value, 4)


class SeqCorrectCountConfigTest(unittest.TestCase):
    def test_serialize(self) -> None:
        self.assertEqual(
            SeqCorrectCountConfig().serialize(),
            {
                "source_language": None,
                "target_language": None,
            },
        )

    def test_deserialize(self) -> None:
        self.assertEqual(
            SeqCorrectCountConfig.deserialize({}),
            SeqCorrectCountConfig(),
        )

    def test_to_metric(self) -> None:
        self.assertIsInstance(
            SeqCorrectCountConfig().to_metric(),
            SeqCorrectCount,
        )


class SeqCorrectCountTest(unittest.TestCase):
    def test_evaluate(self) -> None:
        metric = SeqCorrectCountConfig().to_metric()
        true = [
            {
                "start_idx": [8, 17, 39, 46, 58, 65, 65, 80],
                "end_idx": [8, 18, 40, 47, 59, 65, 66, 81],
                "corrections": [
                    ["the"],
                    ["found"],
                    ["other"],
                    ["there"],
                    ["chickens."],
                    ["in"],
                    ["which"],
                    ["selling"],
                ],
            }
        ]
        pred = [
            {
                "start_idx": [8, 17, 39, 46, 58],
                "end_idx": [8, 18, 40, 47, 59],
                "corrections": [
                    ["the"],
                    ["found"],
                    ["other"],
                    ["there"],
                    ["chickens."],
                ],
            }
        ]
        result = metric.evaluate(true, pred)
        self.assertAlmostEqual(result.get_value(Score, "score").value, 5)<|MERGE_RESOLUTION|>--- conflicted
+++ resolved
@@ -14,12 +14,7 @@
     SeqCorrectCount,
     SeqCorrectCountConfig,
 )
-<<<<<<< HEAD
-from explainaboard.metrics.metric import Score
-=======
 from explainaboard.metrics.metric import Score, SimpleMetricStats
-from explainaboard.utils.typing_utils import unwrap
->>>>>>> 1a7de84d
 
 
 class AccuracyConfigTest(unittest.TestCase):
@@ -49,14 +44,12 @@
         pred = ['a', 'b', 'a', 'b', 'b', 'a']
         result = metric.evaluate(true, pred, confidence_alpha=0.05)
         self.assertAlmostEqual(result.get_value(Score, "score").value, 2.0 / 3.0)
-<<<<<<< HEAD
-=======
 
     def test_evaluate_from_stats(self) -> None:
         metric = AccuracyConfig().to_metric()
         stats = SimpleMetricStats(np.array([1.0, 0.0, 1.0, 1.0, 0.0]))
         result = metric.evaluate_from_stats(stats=stats)
-        self.assertAlmostEqual(unwrap(result.get_value(Score, "score")).value, 0.6)
+        self.assertAlmostEqual(result.get_value(Score, "score").value, 0.6)
         self.assertIsNone(result.get_value_or_none(Score, "confidence"))
 
     def test_evaluate_from_stats_with_confidence(self) -> None:
@@ -64,9 +57,8 @@
         stats = SimpleMetricStats(np.array([1.0, 0.0, 1.0, 1.0, 0.0]))
         conf_stats = SimpleMetricStats(np.array([0.5, 0.4, 0.6, 0.5, 0.5]))
         result = metric.evaluate_from_stats(stats=stats, auxiliary_stats=conf_stats)
-        self.assertAlmostEqual(unwrap(result.get_value(Score, "score")).value, 0.6)
-        self.assertAlmostEqual(unwrap(result.get_value(Score, "confidence")).value, 0.5)
->>>>>>> 1a7de84d
+        self.assertAlmostEqual(result.get_value(Score, "score").value, 0.6)
+        self.assertAlmostEqual(result.get_value(Score, "confidence").value, 0.5)
 
 
 class CorrectCountConfigTest(unittest.TestCase):
