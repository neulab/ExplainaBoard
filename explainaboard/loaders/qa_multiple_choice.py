--- conflicted
+++ resolved
@@ -25,38 +25,4 @@
                 FileLoaderField("predicted_answers", _target_field_names[3], dict),
             ]
         ),
-    }
-<<<<<<< HEAD
-=======
-
-    def load(self) -> Iterable[dict]:
-        """
-        :param path_system_output: the path of system output file with following format:
-        "head \t relation \t trueTail": [predTail1, predTail2, predTail3, predTail4, predTail5],
-
-        :return: class object
-        """
-        data: list[dict] = []
-        raw_data = self._default_file_loaders[unwrap(self._file_type)].load_raw(
-            self._data, self._source
-        )
-
-        for id, data_info in enumerate(raw_data):
-            data_base = {
-                "id": str(id),  # should be string type
-                "context": data_info["context"],
-                "question": data_info["question"],
-                "answers": data_info["answers"],
-                "predicted_answers": data_info["predicted_answers"],
-            }
-            if self.user_defined_features_configs:  # user defined features are present
-                # additional user-defined features
-                data_base.update(
-                    {
-                        feature_name: data_info[feature_name]
-                        for feature_name in self.user_defined_features_configs
-                    }
-                )
-            data.append(data_base)
-        return data
->>>>>>> e23c9f95
+    }