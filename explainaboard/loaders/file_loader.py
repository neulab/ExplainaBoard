from __future__ import annotations

import copy
import csv
import dataclasses
from dataclasses import dataclass
from io import StringIO
import itertools
import json
from typing import (
    Any,
    cast,
    ClassVar,
    final,
    Iterable,
    Optional,
    Sized,
    Type,
    TypeVar,
    Union,
)

from datalabs import DatasetDict, IterableDatasetDict, load_dataset
from datalabs.features.features import ClassLabel, Sequence

from explainaboard.analysis.analyses import Analysis
from explainaboard.analysis.feature import FeatureType
from explainaboard.constants import Source
from explainaboard.utils.preprocessor import Preprocessor
from explainaboard.utils.typing_utils import narrow

DType = Union[Type[int], Type[float], Type[str], Type[dict], Type[list]]
T = TypeVar('T')


@dataclass
class FileLoaderField:
    """
    :param src_name: field name in the source file. use int for tsv column indices,
        str for dict keys, or tuple for hierarchical dict keys
    :param target_name: field name expected in the loaded data
    :param dtype: data type of the field in the loaded data. It is only intended for
        simple type conversion so it only supports int, float and str. Pass in None
        to turn off type conversion.
    :param strip_before_parsing: call strip() on strings before casting to either str,
        int or float. It is only intended to be used with these three data types.
            It defaults to True for str. For all other types, it defaults to False
    :param parser: a custom parser for the field. When called,
        `data_points[idx][src_name]` is passed in as input, it is expected to return
        the parsed result. If parser is not None, `strip_before_parsing` and dtype
        will not have any effect.
    """

    src_name: int | str | Iterable[str]
    target_name: int | str
    dtype: Optional[DType] = None
    strip_before_parsing: Optional[bool] = None
    parser: Optional[Preprocessor] = None

    # Special constants used in field mapping
    SOURCE_LANGUAGE: ClassVar[str] = '__SOURCE_LANGUAGE__'
    TARGET_LANGUAGE: ClassVar[str] = '__TARGET_LANGUAGE__'

    def __post_init__(self):
        if self.strip_before_parsing is None:
            self.strip_before_parsing = self.dtype == str

        # # validation
        # if not any([isinstance(self.src_name, x) for x in [str, int, Iterable[str]]]):
        #     raise ValueError("src_name must be str, int, or Iterable[str]")
        # if not any([isinstance(self.target_name, x) for x in [str, int]]):
        #     raise ValueError("src_name must be str or int")

        if self.dtype is None and self.strip_before_parsing:
            raise ValueError(
                "strip_before_parsing only works with int, float and str types"
            )
        if self.dtype not in (str, int, float, dict, list, None):
            raise ValueError(
                "dtype must be one of str, int, float, dict, list, and None"
            )


@dataclass
class FileLoaderMetadata:
    """
    Metadata that is populated in the process of loading the dataset or output files.
    :param source_language: The language of the input
    :param target_language: The language of the output
    :param supported_languages: All languages supported by the dataset at all
    :param task: The specific task to be analyzed
    :param supported_tasks: The task or tasks that *can* be handeled (e.g. by a dataset)
    """

    system_name: str | None = None
    dataset_name: str | None = None
    sub_dataset_name: str | None = None
    split: str | None = None
    source_language: str | None = None
    target_language: str | None = None
    supported_languages: list[str] | None = None
    task_name: str | None = None
    supported_tasks: list[str] | None = None
    custom_features: dict[str, dict[str, FeatureType]] | None = None
    # analysis level name -> list of analyses dictionary
    custom_analyses: dict[str, list[Analysis]] | None = None

    def merge(self, other: FileLoaderMetadata) -> None:
        """
        Merge the information from the two pieces of metadata. In the case that the
        two conflict, the passed-in metadata get preference.
        """
        # TODO(gneubig): This should be changed into a for loop
        self.system_name = other.system_name or self.system_name
        self.dataset_name = other.dataset_name or self.dataset_name
        self.sub_dataset_name = other.sub_dataset_name or self.sub_dataset_name
        self.split = other.split or self.split
        self.source_language = other.source_language or self.source_language
        self.target_language = other.target_language or self.target_language
        self.supported_languages = other.supported_languages or self.supported_languages
        self.task_name = other.task_name or self.task_name
        self.supported_tasks = other.supported_tasks or self.supported_tasks
        self.custom_features = other.custom_features or self.custom_features
        self.custom_analyses = other.custom_analyses or self.custom_analyses

    @classmethod
    def from_dict(cls, data: dict) -> FileLoaderMetadata:
        # TODO(gneubig): A better way to do this might be through a library such as
        #                pydantic or dacite
        source_language = data.get('source_language')
        target_language = data.get('target_language')
        if data.get('language'):
            if source_language or target_language:
                raise ValueError(
                    'can not set both "language" and "source_language"/'
                    '"target_language"'
                )
            source_language = target_language = data.get('language')
        custom_features: dict[str, dict[str, FeatureType]] | None = None
        custom_analyses: dict[str, list[Analysis]] | None = None
        if 'custom_features' in data:
            custom_features = {
                k1: {k2: FeatureType.from_dict(v2) for k2, v2 in v1.items()}
                for k1, v1 in data['custom_features'].items()
            }
        if 'custom_analyses' in data:
            custom_analyses = {
                k1: [Analysis.from_dict(v2) for v2 in v1]
                for k1, v1 in data['custom_analyses'].items()
            }
        return FileLoaderMetadata(
            system_name=data.get('system_name'),
            dataset_name=data.get('dataset_name'),
            sub_dataset_name=data.get('sub_dataset_name'),
            split=data.get('split'),
            source_language=source_language,
            target_language=target_language,
            supported_languages=data.get('supported_languages'),
            task_name=data.get('task_name'),
            supported_tasks=data.get('supported_tasks'),
            custom_features=custom_features,
            custom_analyses=custom_analyses,
        )

    @classmethod
    def from_file(cls, file_name: str) -> FileLoaderMetadata:
        with open(file_name, 'r') as file_in:
            my_data = json.load(file_in)
            if not isinstance(my_data, dict) or 'metadata' not in my_data:
                raise ValueError(f'Could not find metadata in {file_name}')
            else:
                return FileLoaderMetadata.from_file(my_data['metadata'])


@dataclass
class FileLoaderReturn(Sized):

    samples: list
    metadata: FileLoaderMetadata = dataclasses.field(
        default_factory=lambda: FileLoaderMetadata()
    )

    def __len__(self) -> int:
        return len(self.samples)

    def __getitem__(self, item):
        return self.samples[item]


class FileLoader:
    def __init__(
        self,
        fields: list[FileLoaderField] = None,
        use_idx_as_id: bool = True,
        id_field_name: Optional[str] = None,
    ) -> None:
        """Loader that loads data according to fields

        :param use_idx_as_id: whether to use sample indices as IDs. Generated IDs are
        str even though it represents an index. (This is to make sure all sample IDs
        are str.)
        """
        self._fields = fields or []
        self._use_idx_as_id = use_idx_as_id
        self._id_field_name = id_field_name

        self.validate()

    def validate(self):
        """validates fields"""
        if self._use_idx_as_id and self._id_field_name:
            raise ValueError("id_field_name must be None when use_idx_as_id is True")
        target_names = [field.target_name for field in self._fields]
        if len(target_names) != len(set(target_names)):
            raise ValueError("target_name must be unique")

    @final
    def add_fields(self, fields: list[FileLoaderField]):
        self._fields.extend(fields)
        self.validate()

    @staticmethod
    def parse_data(data: Any, field: FileLoaderField) -> Any:

        if field.parser:
            return field.parser(data)
        if field.strip_before_parsing:
            data = (
                data.strip() if isinstance(data, str) else data
            )  # some time data could be a nested json object
        dtype = field.dtype
        if dtype == int:
            return int(data)
        elif dtype == float:
            return float(data)
        elif dtype == str:
            return str(data)
        elif dtype == list or dtype == dict:
            return data  # TODO(Pengfei): I add the `dict` type for temporal use,
            # but wonder if we need to generalize the current type mechanism,
        elif dtype is None:
            return data
        raise NotImplementedError(f"dtype {dtype} is not supported")

    def generate_id(self, parsed_data_point: dict, sample_idx: int):
        """generates an id attribute for each data point in place"""
        if self._use_idx_as_id:
            parsed_data_point["id"] = str(sample_idx)
        elif self._id_field_name:
            if self._id_field_name not in parsed_data_point:
                raise ValueError(
                    f"The {sample_idx} data point in system outputs file does not have "
                    f"field {self._id_field_name}"
                )
            parsed_data_point["id"] = str(parsed_data_point[self._id_field_name])

    def load_raw(
        self, data: str | DatalabLoaderOption, source: Source
    ) -> FileLoaderReturn:
        """Load data from source and return an iterable of data points. It does not use
        fields information to parse the data points.

        :param data: if str, it's either base64 encoded system
            output or a path
        :param source: source of data
        """
        raise NotImplementedError(
            "load_raw() is not implemented for the base FileLoader"
        )

    def _map_fields(self, fields: list, field_mapping: dict[str, str] | None = None):
        new_fields = copy.deepcopy(fields)
        if field_mapping is not None:
            for field in new_fields:
                if isinstance(field.src_name, str):
                    field.src_name = field_mapping.get(field.src_name, field.src_name)
                elif isinstance(field.src_name, Iterable):
                    field.src_name = [field_mapping.get(x, x) for x in field.src_name]
                else:
                    field.src_name = field.src_name
        return new_fields

    @classmethod
    def find_field(
        cls,
        data_point: dict,
        field: FileLoaderField,
        field_mapping: dict[str, str] | None = None,
    ):
        """
        In a structured dictionary, find a specified field specified by an
        * int index to a list (data_point[field])
        * str index to a dictionary (datapoint[field])
        * Iterable[str] index to a dictionary (datapoint[field[0]][field[1]]...)

        :param data_point: The data to search
        :param field: The file loader field corresponding to the dict
        :param field_mapping: A mapping between field names. If a str in a field name
          exists as a key in the mapping, the value will be used to search instead
        :return: the required data
        """
        if field_mapping is None:
            field_mapping = {}
        if isinstance(data_point, list):
            int_idx = int(field.src_name)
            if int_idx >= len(data_point):
                raise ValueError(
                    f'{cls.__name__}: Could not find '
                    f'field "{field.src_name}" in datapoint {data_point}'
                )
            return data_point[int_idx]
        elif isinstance(data_point, dict):
            if isinstance(field.src_name, int):
                raise ValueError(f'unexpected int index for dict data_point in {field}')
            # Parse a string or tuple identifier
            field_list = (
                [field.src_name] if isinstance(field.src_name, str) else field.src_name
            )
            ret_dict = data_point
            for sub_field in field_list:
                sub_field = field_mapping.get(sub_field, sub_field)
                if sub_field not in ret_dict:
                    raise ValueError(
                        f'{cls.__name__}: Could not find '
                        f'field "{field.src_name}" in datapoint {data_point}'
                    )
                ret_dict = ret_dict[sub_field]
            return ret_dict

    def load(
        self,
        data: str | DatalabLoaderOption,
        source: Source,
        field_mapping: dict[str, str] | None = None,
    ) -> FileLoaderReturn:
        """Load data from source, parse data points with fields information and return an
        iterable of data points.
        :param data: An indication of the data to be loading
        :param source: The source from which it should be loaded
        :param field_mapping: A mapping from field name in the loader spec to field name
          in the actual input
        """
        raw_data = self.load_raw(data, source)
        parsed_data_points: list[dict] = []

        # Get language information from meta-data if it doesn't exist already
        actual_mapping = field_mapping or {}
        for lang, meta in [
            (FileLoaderField.SOURCE_LANGUAGE, raw_data.metadata.source_language),
            (FileLoaderField.TARGET_LANGUAGE, raw_data.metadata.target_language),
        ]:
            temp = actual_mapping.get(lang) or meta
            if temp is not None:
                actual_mapping[lang] = temp

        # map the field names
        before_fields = copy.deepcopy(self._fields)
        fields = self._map_fields(self._fields, actual_mapping)
        if raw_data.metadata.custom_features is not None:
            for level_name, feats in raw_data.metadata.custom_features.items():
                if level_name == 'example':
                    for feat in feats:
                        fields.append(FileLoaderField(feat, feat, None))
                else:
                    raise ValueError(
                        'cannot currently load custom features other '
                        f'than on the example level (got {level_name})'
                    )
        assert [x.src_name for x in before_fields] == [x.src_name for x in self._fields]

        # process the actual data
        for idx, data_point in enumerate(raw_data.samples):
            parsed_data_point = {}

            for field in fields:  # parse data point according to fields
                parsed_data_point[field.target_name] = self.parse_data(
                    self.find_field(data_point, field, field_mapping), field
                )

            self.generate_id(parsed_data_point, idx)
            parsed_data_points.append(parsed_data_point)
        return FileLoaderReturn(parsed_data_points, raw_data.metadata)


class TSVFileLoader(FileLoader):
    def validate(self):
        super().validate()
        for field in self._fields:
            if not isinstance(field.src_name, int):
                raise ValueError("field src_name for TSVFileLoader must be an int")

    def load_raw(
        self, data: str | DatalabLoaderOption, source: Source
    ) -> FileLoaderReturn:
        data = narrow(str, data)
        if source == Source.in_memory:
            file = StringIO(data)
            lines = list(csv.reader(file, delimiter='\t', quoting=csv.QUOTE_NONE))
        elif source == Source.local_filesystem:
            with open(data, "r", encoding="utf8") as fin:
                lines = list(csv.reader(fin, delimiter='\t', quoting=csv.QUOTE_NONE))
        else:
            raise NotImplementedError
        return FileLoaderReturn(
            list(filter(lambda line: line, lines))
        )  # remove empty lines


class CoNLLFileLoader(FileLoader):
    def __init__(self, fields: list[FileLoaderField] = None) -> None:
        super().__init__(fields, False)

    def validate(self):
        super().validate()
        if len(self._fields) not in [1, 2]:
            raise ValueError(
                "CoNLL file loader expects 1 or 2 fields "
                + f"({len(self._fields)} given)"
            )

    def load_raw(
        self, data: str | DatalabLoaderOption, source: Source
    ) -> FileLoaderReturn:
        data = narrow(str, data)
        if source == Source.in_memory:
            return FileLoaderReturn(data.splitlines())
        elif source == Source.local_filesystem:
            with open(data, "r", encoding="utf8") as fin:
                return FileLoaderReturn([line.strip() for line in fin])
        raise NotImplementedError

    def load(
        self,
        data: str | DatalabLoaderOption,
        source: Source,
        field_mapping: dict[str, str] | None = None,
    ) -> FileLoaderReturn:
        raw_data = self.load_raw(data, source)
        parsed_samples: list[dict] = []
        guid = 0
        curr_sentence_fields: dict[str | int | Iterable[str], list[str]] = {
            field.src_name: [] for field in self._fields
        }

        def add_sample():
            nonlocal guid, curr_sentence_fields
            # uses the first field to check if data is empty
            if curr_sentence_fields.get(self._fields[0].src_name):
                new_sample: dict = {}
                for field in self._fields:  # parse data point according to fields
                    new_sample[field.target_name] = curr_sentence_fields[field.src_name]
                new_sample["id"] = str(guid)
                parsed_samples.append(new_sample)
                guid += 1
                curr_sentence_fields = {
                    field.src_name: [] for field in self._fields
                }  # reset

        max_field: int = max([narrow(int, x.src_name) for x in self._fields])
        for line in raw_data.samples:
            # at sentence boundary
            if line.startswith("-DOCSTART-") or line == "" or line == "\n":
                add_sample()
            else:
                splits = line.split("\t")
                if len(splits) <= max_field:  # not separated by tabs
                    splits = line.split(" ")
                if len(splits) <= max_field:  # not separated by tabs or spaces
                    raise ValueError(
                        f"not enough fields for {line} (sentence index: {guid})"
                    )

                for field in self._fields:
                    curr_sentence_fields[field.src_name].append(
                        self.parse_data(splits[narrow(int, field.src_name)], field)
                    )

        add_sample()  # add last example
        return FileLoaderReturn(parsed_samples, metadata=raw_data.metadata)


class JSONFileLoader(FileLoader):
    def load_raw(
        self, data: str | DatalabLoaderOption, source: Source
    ) -> FileLoaderReturn:
        data = narrow(str, data)
        if source == Source.in_memory:
            loaded = json.loads(data)
        elif source == Source.local_filesystem:
            with open(data, 'r', encoding="utf8") as json_file:
                loaded = json.load(json_file)
        else:
            raise NotImplementedError
        if isinstance(loaded, list):
            return FileLoaderReturn(loaded)
        else:
            if 'examples' not in loaded or not isinstance(loaded['examples'], list):
                raise ValueError(
                    f'Error loading {data}. Input JSON files in dict '
                    'format must have a list "examples"'
                )
            raw_data = loaded.pop('examples')
            if len(loaded) > 1 or (len(loaded) == 1 and 'metadata' not in loaded):
                raise ValueError(
                    f'Error loading {data}. Input JSON files in dict '
                    'format must have "examples" and optionally '
                    '"metadata", nothing else'
                )
            metadata = FileLoaderMetadata.from_dict(loaded.get('metadata', {}))
            return FileLoaderReturn(raw_data, metadata=metadata)


@dataclass
class DatalabLoaderOption:
    dataset: str
    subdataset: str | None = None
    split: str = "test"
    custom_features: list[str] | None = None


class DatalabFileLoader(FileLoader):
    @classmethod
    def replace_one(cls, names: list[str], lab: int):
        return names[lab] if lab != -1 else '_NULL_'

    @classmethod
    def replace_labels(cls, features: dict, example: dict) -> dict:
        new_example = {}
        for examp_k, examp_v in example.items():
            examp_f = features[examp_k]
            # Label feature
            if isinstance(examp_f, ClassLabel):
                names = cast(ClassLabel, examp_f).names
                new_example[examp_k] = cls.replace_one(names, examp_v)
            # Sequence feature
            elif isinstance(examp_f, Sequence):
                examp_seq = cast(Sequence, examp_f)
                # Sequence of labels
                if isinstance(examp_seq.feature, ClassLabel):
                    names = cast(ClassLabel, examp_seq.feature).names
                    new_example[examp_k] = [cls.replace_one(names, x) for x in examp_v]
                # Sequence of anything else
                else:
                    new_example[examp_k] = examp_v
            # Anything else
            else:
                new_example[examp_k] = examp_v
        return new_example

    def load_raw(
        self, data: str | DatalabLoaderOption, source: Source
    ) -> FileLoaderReturn:
        config = narrow(DatalabLoaderOption, data)
        dataset = load_dataset(
            config.dataset, config.subdataset, split=config.split, streaming=False
        )
        # TODO(gneubig): patch for an inconsistency in datalab, where DatasetDict
        #  doesn't have info
        if isinstance(dataset, DatasetDict) or isinstance(dataset, IterableDatasetDict):
            raise ValueError('Cannot handle DatasetDict returns')
        info = dataset.info

        # update src_name based on task schema (e.g., text1_column => sentence1)
        ignore_tasks = ["machine-translation", "code-generation"]
        if info.task_templates[0].task not in ignore_tasks:
            for idx in range(len(self._fields)):
                src_name = cast(str, self._fields[idx].src_name)
                self._fields[idx].src_name = getattr(info.task_templates[0], src_name)
<<<<<<< HEAD
=======
        if config.custom_features is not None:
            for feat in config.custom_features:
                self._fields.append(FileLoaderField(feat, feat, None))
>>>>>>> 19990e91

        # Infer metadata from the dataset
        metadata = FileLoaderMetadata()
        if info.languages is not None:
            metadata.supported_languages = info.languages
            # Infer languages:
            # If only one language is supported, set both source and target to that
            # language. If two are supported set source to lang[0], target to lang[1].
            # Otherwise, do not infer the language at all.
            if (
                metadata.supported_languages
                and len(metadata.supported_languages) > 0
                and len(metadata.supported_languages) < 3
            ):
                metadata.source_language = metadata.supported_languages[0]
                metadata.target_language = metadata.supported_languages[
                    0 if len(metadata.supported_languages) == 1 else 1
                ]
            if info.task_templates is not None:
                tt = info.task_templates
                metadata.supported_tasks = list(
                    itertools.chain.from_iterable(
                        [[x.task] + x.task_categories for x in tt]
                    )
                )
        # Return
        return FileLoaderReturn(
            [self.replace_labels(info.features, x) for x in dataset],
            metadata=metadata,
        )


class TextFileLoader(FileLoader):
    """loads a text file. Each line is a different sample.
    - only one field is allowed. It is often used for predicted outputs.
    """

    def __init__(
        self,
        target_name: str = "output",
        dtype: DType = str,
        strip_before_parsing: Optional[bool] = None,
    ) -> None:
        # src_name is not used for this file loader, it overrides the base load method.
        super().__init__(
            [FileLoaderField("_", target_name, dtype, strip_before_parsing)],
            use_idx_as_id=True,
        )

    @classmethod
    def load_raw(
        cls, data: str | DatalabLoaderOption, source: Source
    ) -> FileLoaderReturn:
        data = narrow(str, data)
        if source == Source.in_memory:
            return FileLoaderReturn(data.splitlines())
        elif source == Source.local_filesystem:
            with open(data, "r", encoding="utf8") as f:
                return FileLoaderReturn(f.readlines())
        raise NotImplementedError

    def validate(self):
        super().validate()
        if len(self._fields) != 1:
            raise ValueError("Text File Loader only takes one field")

    def load(
        self,
        data: str | DatalabLoaderOption,
        source: Source,
        field_mapping: dict[str, str] | None = None,
    ) -> FileLoaderReturn:
        raw_data = self.load_raw(data, source)
        data_list: list[str] = raw_data.samples
        parsed_data_points: list[dict] = []

        for idx, data_point in enumerate(data_list):
            parsed_data_point = {}
            field = self._fields[0]
            parsed_data_point[field.target_name] = self.parse_data(data_point, field)
            self.generate_id(parsed_data_point, idx)
            parsed_data_points.append(parsed_data_point)
        return FileLoaderReturn(parsed_data_points)<|MERGE_RESOLUTION|>--- conflicted
+++ resolved
@@ -566,12 +566,9 @@
             for idx in range(len(self._fields)):
                 src_name = cast(str, self._fields[idx].src_name)
                 self._fields[idx].src_name = getattr(info.task_templates[0], src_name)
-<<<<<<< HEAD
-=======
         if config.custom_features is not None:
             for feat in config.custom_features:
                 self._fields.append(FileLoaderField(feat, feat, None))
->>>>>>> 19990e91
 
         # Infer metadata from the dataset
         metadata = FileLoaderMetadata()
