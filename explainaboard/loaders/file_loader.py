from __future__ import annotations

from collections.abc import Callable, Iterable
import csv
from dataclasses import dataclass
from io import StringIO
import json
from typing import Any, Optional, Union

from explainaboard.constants import Source


@dataclass
class FileLoaderField:
    """
    Args:
        src_name: field name in the source file. use int for tsv column indices and use
            str for dict keys
        target_name: field name expected in the loaded data
        dtype: data type of the field in the loaded data. It is only intended for simple
            type conversion so it only supports int, float and str. Pass in None to turn
            off type conversion.
        strip_before_parsing: call strip() on strings before casting to either str, int
            or float. It is only intended to be used with these three data types.
            It defaults to True for str. For all other types, it defaults to False
        parser: a custom parser for the field. When called, `data_points[idx][src_name]`
            is passed in as input, it is expected to return the parsed result.
            If parser is not None, `strip_before_parsing` and dtype will not have any
            effect.
    """

    src_name: Union[int, str]
    target_name: str
    dtype: Union[type[int], type[float], type[str], type[dict]] = None
    strip_before_parsing: Optional[bool] = None
    parser: Optional[Callable] = None

    def __post_init__(self):
        if self.strip_before_parsing is None:
            self.strip_before_parsing = self.dtype == str

        # validation
        for name in (self.src_name, self.target_name):
            if not isinstance(name, str) and not isinstance(name, int):
                raise ValueError("src_name and target_name must be str or int")

        if self.dtype is None and self.strip_before_parsing:
            raise ValueError(
                "strip_before_parsing only works with int, float and str types"
            )
        if self.dtype not in (str, int, float, dict, None):
            raise ValueError("dtype must be one of str, int, float, dict and None")


class FileLoader:
    def __init__(
        self,
        fields: list[FileLoaderField] = None,
        use_idx_as_id: bool = True,
        id_field_name: Optional[str] = None,
    ) -> None:
        self._fields = fields or []
        self._use_idx_as_id = use_idx_as_id
        self._id_field_name = id_field_name

        # validations
        if self._use_idx_as_id and self._id_field_name:
            raise ValueError("id_field_name must be None when use_idx_as_id is True")
        src_names = [field.src_name for field in self._fields]
        target_names = [field.target_name for field in self._fields]
        if len(src_names) != len(set(src_names)):
            raise ValueError("src_name must be unique")
        if len(target_names) != len(set(target_names)):
            raise ValueError("target_name must be unique")

    @staticmethod
    def parse_data(data: Any, field: FileLoaderField) -> Any:
        if field.parser:
            return field.parser(data)
        if field.strip_before_parsing:
            data = (
                data.strip() if isinstance(data, str) else data
            )  # some time data could be a nested json object
        dtype = field.dtype
        if dtype == int:
            return int(data)
        elif dtype == float:
            return float(data)
        elif dtype == str:
            return str(data)
        elif dtype == dict:
            return data  # TODO(Pengfei): I add the `dict` type for temporal use, but wonder if we need to generalize the current type mechanism,
        elif dtype is None:
            return data
        raise NotImplementedError(f"dtype {dtype} is not supported")

    def generate_id(self, parsed_data_point: dict, sample_idx: int):
        """generates an id attribute for each data point in place"""
        if self._use_idx_as_id:
            parsed_data_point["id"] = str(sample_idx)
        elif self._id_field_name:
            if self._id_field_name not in parsed_data_point:
                raise ValueError(
                    f"The {sample_idx} data point in system outputs file does not have "
                    f"field {self._id_field_name}"
                )
            parsed_data_point["id"] = str(parsed_data_point[self._id_field_name])

    @classmethod
    def load_raw(cls, data: str, source: Source) -> Iterable:
        """Load data from source and return an iterable of data points. It does not use
        fields information to parse the data points.

        Args:
            data (str): base64 encoded system output content or a path for the system
                output file
            source: source of data
        """
        raise NotImplementedError(
            "load_raw() is not implemented for the base FileLoader"
        )

<<<<<<< HEAD
    def load(
        self, data: str, source: Source, user_defined_features_configs: dict
    ) -> Iterable[dict]:
        """Load data from source, parse data points with fields information and return an
        iterable of data points.
=======
    def load(self, data: str, source: Source) -> Iterable[dict]:
        """Load data from source, parse data points with fields information and return
        an iterable of data points.
>>>>>>> d32257e0
        """
        raw_data = self.load_raw(data, source)
        parsed_data_points: list[dict] = []
        for idx, data_point in enumerate(raw_data):
            parsed_data_point = {}

            for field in self._fields:  # parse data point according to fields
                parsed_data_point[field.target_name] = self.parse_data(
                    data_point[field.src_name], field
                )

            self.generate_id(parsed_data_point, idx)
            parsed_data_points.append(parsed_data_point)
        return parsed_data_points


class TSVFileLoader(FileLoader):
    def __init__(
        self,
        fields: list[FileLoaderField] = None,
        use_idx_as_id: bool = True,
        id_field_name: Optional[str] = None,
    ) -> None:
        super().__init__(fields, use_idx_as_id, id_field_name)
        for field in self._fields:
            if not isinstance(field.src_name, int):
                raise ValueError("field src_name for TSVFileLoader must be an int")

    @classmethod
    def load_raw(cls, data: str, source: Source) -> Iterable:
        if source == Source.in_memory:
            file = StringIO(data)
            return csv.reader(file, delimiter='\t')
        elif source == Source.local_filesystem:
            content: list[list[str]] = []
            with open(data, "r", encoding="utf8") as fin:
                for record in csv.reader(fin, delimiter='\t'):
                    content.append(record)
            return content
        raise NotImplementedError


class CoNLLFileLoader(FileLoader):
    def __init__(self) -> None:
        super().__init__(fields=[], use_idx_as_id=False, id_field_name=None)

    @classmethod
    def load_raw(cls, data: str, source: Source) -> Iterable:
        if source == Source.in_memory:
            return data.splitlines()
        elif source == Source.local_filesystem:
            content = []
            with open(data, "r", encoding="utf8") as fin:
                for record in fin:
                    content.append(record)
            return content
        raise NotImplementedError

    def load(
        self, data: str, source: Source, user_defined_features_configs: dict
    ) -> Iterable[dict]:
        raw_data = self.load_raw(data, source)
        parsed_data_points: list[dict] = []
        guid = 0
        tokens: list[str] = []
        ner_true_tags: list[str] = []
        ner_pred_tags: list[str] = []

        for id, line in enumerate(raw_data):
            if line.startswith("-DOCSTART-") or line == "" or line == "\n":
                if tokens:
                    parsed_data_points.append(
                        {
                            "id": str(guid),
                            "tokens": tokens,
                            "true_tags": ner_true_tags,
                            "pred_tags": ner_pred_tags,
                        }
                    )
                    guid += 1
                    tokens = []
                    ner_true_tags = []
                    ner_pred_tags = []
            else:
                splits = (
                    line.split("\t") if len(line.split("\t")) == 3 else line.split(" ")
                )
                tokens.append(splits[0].strip())
                ner_true_tags.append(splits[1].strip())
                ner_pred_tags.append(splits[2].strip())

        # last example
        parsed_data_points.append(
            {
                "id": str(guid),
                "tokens": tokens,
                "true_tags": ner_true_tags,
                "pred_tags": ner_pred_tags,
            }
        )
        return parsed_data_points


class JSONFileLoader(FileLoader):
    @classmethod
    def load_raw(cls, data: str, source: Source) -> Iterable:
        if source == Source.in_memory:
            return json.loads(data)
        elif source == Source.local_filesystem:
            with open(data, 'r', encoding="utf8") as json_file:
                data = json_file.read()
                return json.loads(data)
        raise NotImplementedError

    def load(
        self, data: str, source: Source, user_defined_features_configs: dict
    ) -> Iterable[dict]:
        raw_data = self.load_raw(data, source)
        parsed_data_points: list[dict] = []

        for idx, data_point in enumerate(raw_data):
            parsed_data_point = {}

            for field in self._fields:  # parse data point according to fields
                parsed_data_point[field.target_name] = self.parse_data(
                    data_point[field.src_name], field
                )

            # add idx as the sample id
            self.generate_id(parsed_data_point, idx)

            if (
                user_defined_features_configs is not None
                and len(user_defined_features_configs) != 0
            ):
                # additional user-defined features
                parsed_data_point.update(
                    {
                        feature_name: data_point[feature_name]
                        for feature_name in user_defined_features_configs
                    }
                )
            parsed_data_points.append(parsed_data_point)

        return parsed_data_points


class DatalabFileLoader(FileLoader):
    @classmethod
    def load_raw(cls, data: str, source: Source) -> Iterable:
        if source == Source.in_memory:
            return data
        raise NotImplementedError<|MERGE_RESOLUTION|>--- conflicted
+++ resolved
@@ -120,17 +120,11 @@
             "load_raw() is not implemented for the base FileLoader"
         )
 
-<<<<<<< HEAD
     def load(
         self, data: str, source: Source, user_defined_features_configs: dict
     ) -> Iterable[dict]:
         """Load data from source, parse data points with fields information and return an
         iterable of data points.
-=======
-    def load(self, data: str, source: Source) -> Iterable[dict]:
-        """Load data from source, parse data points with fields information and return
-        an iterable of data points.
->>>>>>> d32257e0
         """
         raw_data = self.load_raw(data, source)
         parsed_data_points: list[dict] = []
