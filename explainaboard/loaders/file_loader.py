--- conflicted
+++ resolved
@@ -102,13 +102,9 @@
     supported_languages: list[str] | None = None
     task_name: str | None = None
     supported_tasks: list[str] | None = None
-<<<<<<< HEAD
     custom_features: dict[str, dict[str, FeatureType]] | None = None
     # analysis level name -> list of analyses dictionary
-    custom_analyses: dict[str, list[Analysis]] | None = None
-=======
-    custom_features: dict | None = None
->>>>>>> 99f637c2
+    custom_analyses: list[Analysis] | None = None
 
     def merge(self, other: FileLoaderMetadata) -> None:
         """
@@ -142,17 +138,14 @@
                 )
             source_language = target_language = data.get('language')
         custom_features: dict[str, dict[str, FeatureType]] | None = None
-        custom_analyses: dict[str, list[Analysis]] | None = None
+        custom_analyses: list[Analysis] | None = None
         if 'custom_features' in data:
             custom_features = {
                 k1: {k2: FeatureType.from_dict(v2) for k2, v2 in v1.items()}
                 for k1, v1 in data['custom_features'].items()
             }
         if 'custom_analyses' in data:
-            custom_analyses = {
-                k1: [Analysis.from_dict(v2) for v2 in v1]
-                for k1, v1 in data['custom_analyses'].items()
-            }
+            custom_analyses = [Analysis.from_dict(v) for v in data['custom_analyses']]
         return FileLoaderMetadata(
             system_name=data.get('system_name'),
             dataset_name=data.get('dataset_name'),
@@ -362,7 +355,6 @@
         before_fields = copy.deepcopy(self._fields)
         fields = self._map_fields(self._fields, actual_mapping)
         if raw_data.metadata.custom_features is not None:
-<<<<<<< HEAD
             for level_name, feats in raw_data.metadata.custom_features.items():
                 if level_name == 'example':
                     for feat in feats:
@@ -372,10 +364,6 @@
                         'cannot currently load custom features other '
                         f'than on the example level (got {level_name})'
                     )
-=======
-            for feat in raw_data.metadata.custom_features.keys():
-                fields.append(FileLoaderField(feat, feat, None))
->>>>>>> 99f637c2
         assert [x.src_name for x in before_fields] == [x.src_name for x in self._fields]
 
         # process the actual data
@@ -524,7 +512,8 @@
     dataset: str
     subdataset: str | None = None
     split: str = "test"
-    custom_features: list[str] | None = None
+    custom_features: dict[str, list[str]] | None = None
+    custom_analyses: list[Analysis] | None = None
 
 
 class DatalabFileLoader(FileLoader):
@@ -564,10 +553,23 @@
         # load customized features from global config files
         customized_features_from_config = get_customized_features()
         if config.dataset in customized_features_from_config:
-            feature_names = list(customized_features_from_config[config.dataset].keys())
-            config.custom_features = feature_names + (
-                [] if config.custom_features is None else config.custom_features
-            )
+            ds_feats = customized_features_from_config[config.dataset]
+            if config.custom_features is None:
+                config.custom_features = {}
+            for level_name, level_feats in ds_feats['custom_features'].items():
+                if level_name != 'example':
+                    raise NotImplementedError(
+                        'currently custom features are only '
+                        'supported on the example level, but got '
+                        f'{level_name}'
+                    )
+                feature_names = list(level_feats.keys())
+                config.custom_features[
+                    level_name
+                ] = feature_names + config.custom_features.get(level_name, [])
+            config.custom_analyses = [
+                Analysis.from_dict(x) for x in ds_feats['custom_analyses']
+            ]
 
         dataset = load_dataset(
             config.dataset, config.subdataset, split=config.split, streaming=False
@@ -584,9 +586,6 @@
             for idx in range(len(self._fields)):
                 src_name = cast(str, self._fields[idx].src_name)
                 self._fields[idx].src_name = getattr(info.task_templates[0], src_name)
-        if config.custom_features is not None:
-            for feat in config.custom_features:
-                self._fields.append(FileLoaderField(feat, feat, None))
 
         # Infer metadata from the dataset
         metadata = FileLoaderMetadata()
@@ -594,8 +593,13 @@
         if config.dataset in customized_features_from_config:
             if metadata.custom_features is None:
                 metadata.custom_features = {}
+            if metadata.custom_analyses is None:
+                metadata.custom_analyses = []
             metadata.custom_features.update(
-                customized_features_from_config[config.dataset]
+                customized_features_from_config[config.dataset]['custom_features']
+            )
+            metadata.custom_analyses.extend(
+                customized_features_from_config[config.dataset]['custom_analyses']
             )
 
         if info.languages is not None:
