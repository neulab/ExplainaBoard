--- conflicted
+++ resolved
@@ -1,10 +1,6 @@
 from __future__ import annotations
 
-<<<<<<< HEAD
-from collections.abc import Callable
 import copy
-=======
->>>>>>> f2607cfa
 import csv
 from dataclasses import dataclass
 from io import StringIO
