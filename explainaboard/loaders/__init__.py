"""Classes related to loading resources from disk."""

<<<<<<< HEAD
from explainaboard.loaders import (
    argument_pair_extraction,
    aspect_based_sentiment_classification,
    cloze_generative,
    cloze_multiple_choice,
    conditional_generation,
    extractive_qa,
    file_loader,
    grammatical_error_correction,
    kg_link_tail_prediction,
    language_modeling,
    loader,
    loader_registry,
    meta_evaluation_nlg,
    nlg_meta_evaluation,
    qa_multiple_choice,
    qa_open_domain,
    qa_tat,
    sequence_labeling,
    tabular_classification,
    tabular_regression,
    text_classification,
    text_pair_classification,
)

get_loader_class = loader_registry.get_loader_class
DatalabLoaderOption = file_loader.DatalabLoaderOption

__all__ = [
    'aspect_based_sentiment_classification',
    'cloze_multiple_choice',
    'conditional_generation',
    'extractive_qa',
    'kg_link_tail_prediction',
    'language_modeling',
    'loader',
    'sequence_labeling',
    'qa_multiple_choice',
    'tabular_classification',
    'tabular_regression',
    'text_classification',
    'text_pair_classification',
    'cloze_generative',
    'grammatical_error_correction',
    'qa_open_domain',
    'nlg_meta_evaluation',
    'qa_tat',
    'argument_pair_extraction',
    'meta_evaluation_nlg',
]
=======
from explainaboard.loaders import file_loader, loader_factory

get_loader_class = loader_factory.get_loader_class
DatalabLoaderOption = file_loader.DatalabLoaderOption
>>>>>>> dcc65689
<|MERGE_RESOLUTION|>--- conflicted
+++ resolved
@@ -1,59 +1,6 @@
 """Classes related to loading resources from disk."""
 
-<<<<<<< HEAD
-from explainaboard.loaders import (
-    argument_pair_extraction,
-    aspect_based_sentiment_classification,
-    cloze_generative,
-    cloze_multiple_choice,
-    conditional_generation,
-    extractive_qa,
-    file_loader,
-    grammatical_error_correction,
-    kg_link_tail_prediction,
-    language_modeling,
-    loader,
-    loader_registry,
-    meta_evaluation_nlg,
-    nlg_meta_evaluation,
-    qa_multiple_choice,
-    qa_open_domain,
-    qa_tat,
-    sequence_labeling,
-    tabular_classification,
-    tabular_regression,
-    text_classification,
-    text_pair_classification,
-)
-
-get_loader_class = loader_registry.get_loader_class
-DatalabLoaderOption = file_loader.DatalabLoaderOption
-
-__all__ = [
-    'aspect_based_sentiment_classification',
-    'cloze_multiple_choice',
-    'conditional_generation',
-    'extractive_qa',
-    'kg_link_tail_prediction',
-    'language_modeling',
-    'loader',
-    'sequence_labeling',
-    'qa_multiple_choice',
-    'tabular_classification',
-    'tabular_regression',
-    'text_classification',
-    'text_pair_classification',
-    'cloze_generative',
-    'grammatical_error_correction',
-    'qa_open_domain',
-    'nlg_meta_evaluation',
-    'qa_tat',
-    'argument_pair_extraction',
-    'meta_evaluation_nlg',
-]
-=======
 from explainaboard.loaders import file_loader, loader_factory
 
 get_loader_class = loader_factory.get_loader_class
-DatalabLoaderOption = file_loader.DatalabLoaderOption
->>>>>>> dcc65689
+DatalabLoaderOption = file_loader.DatalabLoaderOption