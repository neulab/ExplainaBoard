--- conflicted
+++ resolved
@@ -35,8 +35,6 @@
     'text_pair_classification',
     'cloze_generative',
     'grammatical_error_correction',
-<<<<<<< HEAD
     'text_regression',
-=======
->>>>>>> 96d10243
+
 ]