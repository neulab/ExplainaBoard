--- conflicted
+++ resolved
@@ -52,61 +52,6 @@
         with open(file_path, 'r') as file:
             entity_dic = json.loads(file.read())
 
-<<<<<<< HEAD
-        if self.user_defined_features_configs:  # user defined features are present
-            for example_id, features_dict in raw_data.items():
-                data_i = {
-                    "id": str(example_id),  # should be string type
-                    "true_head": entity_dic[features_dict["gold_head"]]["label"]
-                    if features_dict["gold_head"] in entity_dic.keys()
-                    else features_dict["gold_head"],
-                    "true_link": features_dict["gold_predicate"],
-                    "true_tail": entity_dic[features_dict["gold_tail"]]["label"]
-                    if features_dict["gold_tail"] in entity_dic.keys()
-                    else features_dict["gold_tail"],
-                    "true_tail_anonymity": features_dict["gold_tail"],
-                    "true_label": features_dict[
-                        "gold_" + features_dict["predict"]
-                    ],  # the entity to which we compare the predictions
-                    "predictions": features_dict["predictions"],
-                    "true_rank": features_dict.get(
-                        "true_rank", None
-                    ),  # rank of the true entity in predictions
-                }
-
-                # additional user-defined features
-                data_i.update(
-                    {
-                        feature_name: features_dict[feature_name]
-                        for feature_name in self.user_defined_features_configs
-                    }
-                )
-
-                data.append(data_i)
-        else:
-            for _, (example_id, features_dict) in enumerate(raw_data.items()):
-                data.append(
-                    {
-                        "id": str(example_id),  # should be string type
-                        "true_head": entity_dic[features_dict["gold_head"]]["label"]
-                        if features_dict["gold_head"] in entity_dic.keys()
-                        else features_dict["gold_head"],
-                        "true_link": features_dict["gold_predicate"],
-                        "true_tail": entity_dic[features_dict["gold_tail"]]["label"]
-                        if features_dict["gold_tail"] in entity_dic.keys()
-                        else features_dict["gold_tail"],
-                        "true_tail_anonymity": features_dict["gold_tail"],
-                        "true_label": features_dict[
-                            "gold_" + features_dict["predict"]
-                        ],  # the entity to which we compare the predictions
-                        "predictions": features_dict["predictions"],
-                        "true_rank": features_dict.get(
-                            "true_rank", None
-                        ),  # rank of the true entity in predictions
-                    }
-                )
-        return data
-=======
         map_preprocessor = KGMapPreprocessor(resources={"dictionary": entity_dic})
 
         target_field_names = [
@@ -156,5 +101,4 @@
                     FileLoaderField("true_rank", target_field_names[2], int),
                 ]
             )
-        }
->>>>>>> 5c423ddd
+        }