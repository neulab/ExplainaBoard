from __future__ import annotations

import argparse
import copy
import json
import os

import eaas.endpoint

from explainaboard import get_loader_class, get_processor, TaskType
from explainaboard.constants import Source
from explainaboard.info import SysOutputInfo
from explainaboard.loaders.file_loader import (
    DatalabLoaderOption,
    FileLoaderField,
    FileLoaderMetadata,
)
from explainaboard.metrics.eaas import EaaSMetricConfig
from explainaboard.metrics.metric import MetricConfig
from explainaboard.metrics.registry import metric_config_registry
from explainaboard.utils.io_utils import text_writer
from explainaboard.utils.logging import get_logger
from explainaboard.utils.tensor_analysis import (
    aggregate_score_tensor,
    filter_score_tensor,
    print_score_tensor,
)
from explainaboard.utils.typing_utils import unwrap
from explainaboard.visualizers import get_pairwise_performance_gap
from explainaboard.visualizers.draw_charts import draw_charts_from_reports


def get_tasks(task: TaskType, system_outputs: list[str]) -> list[TaskType]:
    """
    Get the task for each system output.
    :param task: Explicitly specified task. Use if present
    :param system_outputs: System output files, load from metadata in these files if
      an explicit task is not set
    :return: A list of task types for each system
    """
    real_tasks: list[TaskType] = []
    if task:
        real_tasks = [task] * len(system_outputs)
        if task not in TaskType.list():
            raise ValueError(
                f'Task name {task} was not recognized. ExplainaBoard currently '
                f'supports:{TaskType.list()}'
            )
        return real_tasks
    else:
        for sys_output in system_outputs:
            # give me a task, or give me death (by exception)
            task_or_die: TaskType | None = None
            msg: str = ''
            try:
                metadata = FileLoaderMetadata.from_file(sys_output)
                task_or_die = TaskType(unwrap(metadata.task_name))
            except Exception as e:
                msg = str(e)
            if task_or_die is None:
                raise ValueError(
                    'Must either specify a task explicitly or have one '
                    'specified in metadata, but could find neither for '
                    f'{sys_output}. {msg}'
                )
            real_tasks.append(unwrap(task_or_die))
    return real_tasks


def analyze_reports(args):
    """
    score_tensor is a nested dict, for example
    score_tensor[system_name][dataset_name][language] =
    {
        'metric_name':
        'Accuracy',
        'value': 0.8802855573860516,
        'confidence_score_low': 0.8593406593406593,
        'confidence_score_high': 0.9
    }
    """
    reports = args.reports
    systems: list[str] | None = args.systems
    datasets: list[str] | None = args.datasets
    languages: list[str] | None = args.languages
    systems_aggregation: str | None = args.systems_aggregation
    datasets_aggregation: str | None = args.datasets_aggregation
    languages_aggregation: str | None = args.languages_aggregation
    score_tensor = {}
    for report in reports:
        with open(report) as fin:

            report_dict = json.load(fin)

            system_name = report_dict["system_name"]
            dataset_name = report_dict["dataset_name"]
            language = report_dict["language"]
            # TODO(Pengfei): So far, only one metric is considered
            metric = report_dict["metric_names"][0]
            score_info = report_dict["results"]["overall"][metric]

            if system_name not in score_tensor.keys():
                score_tensor[system_name] = {}
            if dataset_name not in score_tensor[system_name].keys():
                score_tensor[system_name][dataset_name] = {}
            if language not in score_tensor[system_name][dataset_name].keys():
                score_tensor[system_name][dataset_name][language] = {}
            score_tensor[system_name][dataset_name][language] = score_info

    # filter by three dimensions
    score_tensor_filter = filter_score_tensor(
        score_tensor, systems, datasets, languages
    )

    # aggregation by three dimensions
    score_tensor_aggregated = aggregate_score_tensor(
        score_tensor_filter,
        systems_aggregation,
        datasets_aggregation,
        languages_aggregation,
    )
    print_score_tensor(score_tensor_aggregated)


def create_parser():
    parser = argparse.ArgumentParser(description='Explainable Leaderboards for NLP')
    parser.add_argument('--task', type=str, required=False, help="the task name")
    parser.add_argument(
        '--system-outputs',
        type=str,
        required=True,
        nargs="+",
        help=(
            "the directories of system outputs. Multiple one should be separated by "
            "space, for example: system1 system2"
        ),
    )

    parser.add_argument(
        '--reports',
        type=str,
        required=False,
        nargs="+",
        help="the directories of analysis reports. Multiple one should be separated "
        "by space, for example: report1 report2",
    )

    parser.add_argument(
        '--systems',
        type=str,
        required=False,
        nargs="+",
        help="the list of system names",
    )

    parser.add_argument(
        '--datasets',
        type=str,
        required=False,
        nargs="+",
        help="the list of dataset names",
    )

    parser.add_argument(
        '--languages',
        type=str,
        required=False,
        nargs="+",
        help="the list of language names",
    )

    parser.add_argument(
        '--systems-aggregation',
        type=str,
        required=False,
        help="None|minus|combination",
    )

    parser.add_argument(
        '--datasets-aggregation',
        type=str,
        required=False,
        help="None|average|",
    )

    parser.add_argument(
        '--languages-aggregation',
        type=str,
        required=False,
        help="None|average|",
    )

    parser.add_argument(
        '--dataset',
        type=str,
        required=False,
        default=None,
        help="the name of dataset",
    )

    parser.add_argument(
        '--sub-dataset',
        type=str,
        required=False,
        default=None,
        help="the name of sub-dataset",
    )

    parser.add_argument(
        '--split',
        type=str,
        required=False,
        default='test',
        help="the name of the split within the dataset",
    )

    parser.add_argument(
        '--language',
        '--target-language',
        dest='target_language',
        type=str,
        required=False,
        default=None,
        help="the language of system output, defaults to the default of the dataset if "
        "available, ",
    )

    parser.add_argument(
        '--source-language',
        type=str,
        required=False,
        default=None,
        help="language of system input",
    )

    parser.add_argument(
        '--reload-stat',
        type=str,
        required=False,
        default=None,
        help="reload precomputed statistics over training set (if exists)",
    )

    parser.add_argument(
        '--metrics',
        type=str,
        required=False,
        nargs="*",
        help="multiple metrics should be separated by space",
    )

    parser.add_argument(
        '--output-file-type',
        type=str,
        required=False,
        default=None,
        help="the file type: json, tsv, conll",
    )

    parser.add_argument(
        '--conf-value',
        type=float,
        required=False,
        default=0.05,
        help="the p-value with which to calculate the confidence interval",
    )

    parser.add_argument(
        '--output-dir',
        type=str,
        required=False,
        default=None,
        help="the directory of output files",
    )

    parser.add_argument(
        '--report-json',
        type=str,
        required=False,
        default=None,
        help="the place to write the report json file",
    )

    parser.add_argument(
        '--system-details',
        type=str,
        required=False,
        help="a json file to store detailed information for a system",
    )

    parser.add_argument(
        '--custom-dataset-paths',
        type=str,
        nargs="*",
        help="path to custom dataset",
    )

    parser.add_argument(
        '--custom-dataset-file-type',
        type=str,
        help="file types for custom datasets",
    )

    parser.add_argument(
        '--skip-failed-analyses',
        action='store_true',
        help="whether to skip failed analyses or report errors.",
    )
    return parser


def get_metric_config_or_eaas(name: str) -> type[MetricConfig]:
    """Obtains MetricConfig class from registry or corresponding EaaS binding.

    Args:
        name: Name of the metric.

    Returns:
        A MetricConfig class associated to either a registered Metric or EaaS.

    Raises:
        ValueError: `name` is not registered in neither the registry nor EaaS.
    """
    try:
        return metric_config_registry.get_type(name)
    except ValueError:
        if name in eaas.endpoint.EndpointConfig().valid_metrics:
            return EaaSMetricConfig

    raise ValueError(
        f"Metric name {name} is not registered in neither the registry nor EaaS."
    )


# TODO(Pengfei): The overall implementation of this script should be deduplicated
def main():
    args = create_parser().parse_args()

    reload_stat: bool = False if args.reload_stat == "0" else True
    system_outputs: list[str] = args.system_outputs

    reports: list[str] | None = args.reports
    metric_names: list[str] | None = args.metrics
    dataset_file_type: str | None = args.custom_dataset_file_type
    output_file_type: str | None = args.output_file_type
    output_dir: str = args.output_dir

    # If reports have been specified, ExplainaBoard cli will perform analysis
    # over report files.
    if args.reports:
        analyze_reports(args)
    else:

        def load_system_details_path():
            if args.system_details:
                try:
                    with open(args.system_details) as fin:
                        return json.load(fin)
                except ValueError as e:
                    raise ValueError(f'invalid json: {e} for system details')

        output_dir_figures = os.path.join(output_dir, "figures") if output_dir else None
        output_dir_reports = os.path.join(output_dir, "reports") if output_dir else None

        system_details: dict | None = load_system_details_path()
        if output_dir and not os.path.exists(output_dir):
            os.makedirs(output_dir)
        if output_dir_figures and not os.path.exists(output_dir_figures):
            os.makedirs(output_dir_figures)
        if output_dir_reports and not os.path.exists(output_dir_reports):
            os.makedirs(output_dir_reports)

        # check for benchmark submission: explainaboard  --system-outputs ./data/
        # system_outputs/sst2/user_specified_metadata.json
        num_systems = len(system_outputs)
        dataset_file_types: list[str | None] = [dataset_file_type] * num_systems
        output_file_types: list[str | None] = [output_file_type] * num_systems
        custom_dataset_paths: list[str] | None = args.custom_dataset_paths
        dataset: str | None = args.dataset
        sub_dataset: str | None = args.sub_dataset
        split: str = args.split
        target_language: str = args.target_language
        source_language: str = args.source_language or target_language
        tasks = get_tasks(args.task, system_outputs)

        # Some loaders need to know the language of the inputs and outputs
        loader_field_mapping = {
            FileLoaderField.SOURCE_LANGUAGE: source_language,
            FileLoaderField.TARGET_LANGUAGE: target_language,
        }
        if custom_dataset_paths:  # load custom datasets
            loaders = [
                get_loader_class(task)(
                    dataset,
                    output,
                    Source.local_filesystem,
                    Source.local_filesystem,
                    dataset_file_type,
                    output_file_type,
                    field_mapping=loader_field_mapping,
                )
                for task, dataset, output, dataset_file_type, output_file_type in zip(
                    tasks,
                    custom_dataset_paths,
                    system_outputs,
                    dataset_file_types,
                    output_file_types,
                )
            ]
        else:  # load from datalab
            if not dataset:
                raise ValueError("neither custom_dataset_paths or dataset is defined")
            loaders = [
                get_loader_class(task).from_datalab(
                    DatalabLoaderOption(dataset, sub_dataset, split=split),
                    sys_output,
                    Source.local_filesystem,
                    output_file_type,
                    field_mapping=loader_field_mapping,
                )
                for task, sys_output, output_file_type in zip(
                    tasks, system_outputs, output_file_types
                )
            ]
        system_datasets = [loader.load() for loader in loaders]

        # validation
        if len(system_datasets) == 2:
            if len(system_datasets[0]) != len(system_datasets[1]):
                num0 = len(system_datasets[0])
                num1 = len(system_datasets[1])
                raise ValueError(
                    f'Data must be identical for pairwise analysis, but length of '
                    'files '
                    f'{system_datasets[0]} ({num0}) != {system_datasets[1]} ({num1})'
                )

        # TODO(gneubig): This gets metadata from the first system and assumes it's the
        #  same for other systems
        target_language = (
            target_language or system_datasets[0].metadata.target_language or 'en'
        )
        source_language = (
            source_language
            or system_datasets[0].metadata.source_language
            or target_language
        )

        # Setup metadata
        metadata = {
            "dataset_name": dataset,
            "sub_dataset_name": sub_dataset,
            "split_name": split,
            "source_language": source_language,
            "target_language": target_language,
            "reload_stat": reload_stat,
            "conf_value": args.conf_value,
            "system_details": system_details,
            "custom_features": system_datasets[0].metadata.custom_features,
            "custom_analyses": system_datasets[0].metadata.custom_analyses,
        }
        if metric_names is not None:
            if 'metric_configs' in metadata:
                raise ValueError('Cannot specify both metric names and metric configs')
            metric_configs = [
                get_metric_config_or_eaas(name)(name, source_language, target_language)
                for name in metric_names
            ]
            metadata["metric_configs"] = metric_configs

        # Run analysis
        reports: list[SysOutputInfo] = []
        for loader, system_dataset, system_full_path, task in zip(
            loaders, system_datasets, system_outputs, tasks
        ):

            # metadata.update(loader.user_defined_metadata_configs)
            # metadata[
            #     "user_defined_features_configs"
            # ] = loader.user_defined_features_configs
            metadata_copied = copy.deepcopy(metadata)
            metadata_copied["task_name"] = task

            processor = get_processor(task=task)
            report = processor.process(
<<<<<<< HEAD
                metadata=metadata_copied, sys_output=system_dataset.samples
=======
                metadata=metadata,
                sys_output=system_dataset.samples,
                skip_failed_analyses=args.skip_failed_analyses,
>>>>>>> 592b41d1
            )
            reports.append(report)

            # print to the console
            get_logger('report').info('--- Overall Performance')
            for overall_level in report.results.overall:
                for metric_stat in overall_level:
                    get_logger('report').info(
                        f'{metric_stat.metric_name}\t{metric_stat.value}'
                    )
            get_logger('report').info('')
            get_logger('report').info('--- Fine-grained Analyses')
            for analysis in report.results.analyses:
                if analysis is not None:
                    analysis.print()

            if output_dir:

                # save report to `output_dir_reports`
                x_file_name = os.path.basename(system_full_path).split(".")[0]
                report.write_to_directory(output_dir_reports, f"{x_file_name}.json")

                # generate figures and save them into  `output_dir_figures`
                if not os.path.exists(f"{output_dir_figures}/{x_file_name}"):
                    os.makedirs(f"{output_dir_figures}/{x_file_name}")
                draw_charts_from_reports(
                    [f"{output_dir_reports}/{x_file_name}.json"],
                    f"{output_dir_figures}/{x_file_name}",
                )

        with text_writer(args.report_json) as report_file:
            if len(system_outputs) == 1:  # individual system analysis
                reports[0].print_as_json(file=report_file)
            elif len(system_outputs) == 2:  # pairwise analysis
                compare_analysis = get_pairwise_performance_gap(reports[0], reports[1])
                compare_analysis.print_as_json(file=report_file)


if __name__ == '__main__':
    main()<|MERGE_RESOLUTION|>--- conflicted
+++ resolved
@@ -483,13 +483,9 @@
 
             processor = get_processor(task=task)
             report = processor.process(
-<<<<<<< HEAD
-                metadata=metadata_copied, sys_output=system_dataset.samples
-=======
-                metadata=metadata,
+                metadata=metadata_copied,
                 sys_output=system_dataset.samples,
                 skip_failed_analyses=args.skip_failed_analyses,
->>>>>>> 592b41d1
             )
             reports.append(report)
 
