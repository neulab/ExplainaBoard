--- conflicted
+++ resolved
@@ -12,12 +12,8 @@
     get_processor,
     TaskType,
 )
-<<<<<<< HEAD
+from explainaboard.analyzers import get_pairwise_performance_gap
 from explainaboard.analyzers.draw_hist import draw_bar_chart_from_reports
-=======
-from explainaboard.analyzers import get_pairwise_performance_gap
-from explainaboard.analyzers.draw_hist import draw_bar_chart_from_report
->>>>>>> d8a559e9
 from explainaboard.constants import Source
 from explainaboard.info import SysOutputInfo
 from explainaboard.loaders.file_loader import DatalabLoaderOption
@@ -423,7 +419,7 @@
             if not os.path.exists(f"{output_dir_figures}/{x_file_name}"):
                 os.makedirs(f"{output_dir_figures}/{x_file_name}")
             draw_bar_chart_from_reports(
-                f"{output_dir_reports}/{x_file_name}.json",
+                [f"{output_dir_reports}/{x_file_name}.json"],
                 f"{output_dir_figures}/{x_file_name}",
             )
 
