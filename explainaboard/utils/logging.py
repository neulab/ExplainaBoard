--- conflicted
+++ resolved
@@ -2,7 +2,6 @@
 
 from __future__ import annotations
 
-from collections.abc import Iterable
 import logging
 import os
 from typing import Optional, TypeVar
@@ -13,22 +12,8 @@
 
 T = TypeVar("T")
 
-<<<<<<< HEAD
 
-def progress(gen: Iterable[T], desc: Optional[str] = None) -> Iterable[T]:
-    """Wrap the given iterable with possibly the progress bar.
-
-    Args:
-        gen: Iterable to be wrapped.
-        desc: Prefix string of the progress bar.
-
-    Returns:
-        `gen` itself, or a wrapped iterable.
-    """
-=======
-
-def progress(gen: Iterable[T], desc: Optional[str] = None) -> Iterable[T]:
->>>>>>> df48ff17
+def progress(gen, desc: str = None):
     return gen if hide_progress else tqdm(gen, desc=desc)
 
 
