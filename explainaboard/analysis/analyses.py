"""Base classes to specify analyses."""

from __future__ import annotations

import abc
from collections.abc import Callable
from dataclasses import dataclass
from typing import Any, final, Optional, TypeVar

import numpy as np

import explainaboard.analysis.bucketing
from explainaboard.analysis.case import AnalysisCase, AnalysisCaseCollection
from explainaboard.analysis.feature import FeatureType, get_feature_type_serializer
from explainaboard.analysis.performance import BucketPerformance, Performance
from explainaboard.metrics.metric import Metric, MetricConfig, MetricStats
from explainaboard.metrics.registry import metric_config_from_dict
from explainaboard.utils.typing_utils import narrow, unwrap, unwrap_generator


# See https://github.com/python/mypy/issues/5374
@dataclass  # type: ignore
class AnalysisResult(metaclass=abc.ABCMeta):
    """A base class specifying the result of an analysis.

    The actual details of the result will be implemented by the inheriting class.

    Attributes:
        name: The name of the analysis.
        level: The level that the analysis belongs to.
    """

    name: str
    level: str

    @abc.abstractmethod
    def generate_report(self) -> str:
        """Generate human-readable report.

        Returns:
            Multi-lined string representing the report of this result.
        """
        ...

    @staticmethod
    def from_dict(dikt):
        """Deserialization method."""
        type = dikt.pop('cls_name')
        if type == 'BucketAnalysisResult':
            return BucketAnalysisResult.from_dict(dikt)
        elif type == 'ComboCountAnalysisResult':
            return ComboCountAnalysisResult.from_dict(dikt)
        else:
            raise ValueError(f'bad AnalysisResult type {type}')


@dataclass
class Analysis:
    """A super-class for analyses.

    Analyses take in examples and analyze their features in
    some way. The exact analysis performed will vary depending on the inheriting
    class.

    Attributes:
        description: a textual description of the analysis to be performed
        level: The level that the analysis belongs to.
    """

    description: str | None
    level: str

    def perform(
        self,
        cases: list[AnalysisCase],
        metrics: list[Metric],
        stats: list[MetricStats],
        confidence_alpha: float,
    ) -> AnalysisResult:
        """Perform the analysis.

        Args:
            cases: The list of analysis cases over which to perform the analysis.
              These could be examples, spans, tokens, etc.
            metrics: The metrics used to evaluate the cases.
            stats: The statistics calculated by each metric.
            confidence_alpha: In the case that any significance analysis is performed,
                      the inverse confidence level.

        Returns:
            The result of the analysis.
        """
        raise NotImplementedError

    @staticmethod
    def from_dict(dikt: dict):
        """Deserialization method."""
        type = dikt.pop('cls_name')
        if type == 'BucketAnalysis':
            return BucketAnalysis(
                description=dikt.get('description'),
                level=dikt['level'],
                feature=dikt['feature'],
                method=dikt.get('method', 'continuous'),
                number=dikt.get('number', 4),
                setting=dikt.get('setting'),
                sample_limit=dikt.get('sample_limit', 50),
            )
        elif type == 'ComboCountAnalysis':
            return ComboCountAnalysis(
                description=dikt.get('description'),
                level=dikt['level'],
                features=tuple(dikt['features']),
            )

    @staticmethod
    def _subsample_analysis_cases(
        sample_limit: int, analysis_cases: list[int]
    ) -> list[int]:
        if len(analysis_cases) > sample_limit:
            sample_ids = np.random.choice(analysis_cases, sample_limit, replace=False)
            return [int(x) for x in sample_ids]
        else:
            return analysis_cases


@final
@dataclass
class BucketAnalysisResult(AnalysisResult):
    """A result of running a `BucketAnalysis`.

    Attributes:
        bucket_performances: A list of performances bucket-by-bucket, including the
          interval over which the bucket is calculated, the performance itself, etc.
          See `BucketPerformance` for more details.
        cls_name: The name of the class.
    """

    bucket_performances: list[BucketPerformance]
    cls_name: Optional[str] = None

    @staticmethod
    def from_dict(dikt: dict) -> BucketAnalysisResult:
        """Deserialization method."""
        bucket_performances = [
            BucketPerformance.from_dict(v1) for v1 in dikt['bucket_performances']
        ]
        return BucketAnalysisResult(
            name=dikt['name'],
            level=dikt['level'],
            bucket_performances=bucket_performances,
        )

    def __post_init__(self):
        """Set the class name and validate."""
        metric_names = [x.metric_name for x in self.bucket_performances[0].performances]
        num_metrics = len(metric_names)
        for bucket_perf in self.bucket_performances:
            if len(bucket_perf.performances) != num_metrics:
                raise ValueError(
                    "Inconsistent number of metrics. "
                    f"Required: {num_metrics}, got: {len(bucket_perf.performances)}"
                )
            for metric_name, perf in zip(metric_names, bucket_perf.performances):
                if perf.metric_name != metric_name:
                    raise ValueError(
                        "Inconsistent metric names. "
                        f"Required: {metric_name}, got: {perf.metric_name}"
                    )

        self.cls_name: str = self.__class__.__name__

    def generate_report(self) -> str:
        """See AnalysisResult.generate_report."""
        texts: list[str] = []

        metric_names = [x.metric_name for x in self.bucket_performances[0].performances]

        for i, metric_name in enumerate(metric_names):
            texts.append(f"the information of #{self.name}#")
            texts.append(f"bucket_name\t{metric_name}\t#samples")

            for bucket_perf in self.bucket_performances:
                perf = bucket_perf.performances[i]

                if bucket_perf.bucket_interval is not None:
                    bucket_name = f"{unwrap(bucket_perf.bucket_interval)}"
                else:
                    bucket_name = unwrap(bucket_perf.bucket_name)

                texts.append(
                    f"{bucket_name}\t" f"{perf.value}\t" f"{bucket_perf.n_samples}"
                )

            texts.append('')

        return "\n".join(texts)


@final
@dataclass
class BucketAnalysis(Analysis):
    """Perform an analysis of various examples bucketed by features.

    Depending on which `method` is chosen here, the way bucketing is performed will be
    different. See the documentation of each function in the
    `explainaboard.analysis.bucketing` package for more details.

    Attributes:
        feature: the name of the feature to bucket
        method: the bucket strategy, can be "continuous", "discrete", or "fixed"
        number: the number of buckets to be used
        setting: parameters of bucketing, varying by `method`
        sample_limit: an upper limit on the number of samples saved in each bucket.
        cls_name: the name of the class.
    """

    feature: str
    method: str = "continuous"
    number: int = 4
    setting: Any = None  # For different bucket_methods, the settings are diverse
    sample_limit: int = 50
    cls_name: Optional[str] = None

    def __post_init__(self):
        """Set the class name."""
        self.cls_name: str = self.__class__.__name__

    AnalysisCaseType = TypeVar('AnalysisCaseType')

    def perform(
        self,
        cases: list[AnalysisCase],
        metrics: list[Metric],
        stats: list[MetricStats],
        confidence_alpha: float,
    ) -> AnalysisResult:
        """See Analysis.perform."""
        # Preparation for bucketing
        bucket_func: Callable[..., list[AnalysisCaseCollection]] = getattr(
            explainaboard.analysis.bucketing,
            self.method,
        )

        if len(cases) == 0 or self.feature not in cases[0].features:
            raise RuntimeError(f"bucket analysis: feature {self.feature} not found.")

        samples_over_bucket = bucket_func(
            sample_features=[(x, x.features[self.feature]) for x in cases],
            bucket_number=self.number,
            bucket_setting=self.setting,
        )

        bucket_performances: list[BucketPerformance] = []
        for bucket_collection in samples_over_bucket:
            # Subsample examples to save
            subsampled_ids = self._subsample_analysis_cases(
                self.sample_limit, bucket_collection.samples
            )

            n_samples = len(bucket_collection.samples)
            bucket_performance = BucketPerformance(
                n_samples=n_samples,
                bucket_samples=subsampled_ids,
                bucket_interval=bucket_collection.interval,
                bucket_name=bucket_collection.name,
            )

            for metric_func, metric_stat in zip(
                unwrap_generator(metrics),
                unwrap_generator(stats),
            ):
                # Samples may be empty when user defined a bucket interval that
                # has no samples
                if n_samples == 0.0:
                    value = 0.0
                    conf_low: Optional[float] = None
                    conf_high: Optional[float] = None
                else:
                    bucket_stats = metric_stat.filter(bucket_collection.samples)
                    metric_result = metric_func.evaluate_from_stats(
                        bucket_stats,
                        confidence_alpha=confidence_alpha,
                    )

                    conf_low, conf_high = (
                        metric_result.confidence_interval
                        if metric_result.confidence_interval
                        else (None, None)
                    )

                    value = metric_result.value

                performance = Performance(
                    metric_name=metric_func.config.name,
                    value=value,
                    confidence_score_low=conf_low,
                    confidence_score_high=conf_high,
                )

                bucket_performance.performances.append(performance)

            bucket_performances.append(bucket_performance)

        return BucketAnalysisResult(
            name=self.feature, level=self.level, bucket_performances=bucket_performances
        )


@final
@dataclass
class ComboCountAnalysisResult(AnalysisResult):
    """A result of running a `ComboCountAnalysis`.

    Attributes:
        features: A tuple of strings, representing the feature names that were
          analyzed
        combo_counts: A list of tuples. The first tuple element is the feature
          values corresponding to the feature names in `features`. The second element is
          the count of that feature combination in the corpus.
    """

    features: tuple[str, ...]
    combo_counts: list[tuple[tuple[str, ...], int, list[int]]]
    cls_name: Optional[str] = None

    @staticmethod
    def from_dict(dikt: dict) -> ComboCountAnalysisResult:
        """Deserialization method."""
        return ComboCountAnalysisResult(
            name=dikt['name'],
            level=dikt['level'],
            features=dikt['features'],
            combo_counts=dikt['combo_counts'],
        )

    def __post_init__(self):
        """Set the class name and validate."""
        num_features = len(self.features)
        for k, _, _ in self.combo_counts:
            if len(k) != num_features:
                raise ValueError(
                    "Inconsistent number of features. "
                    f"Required: {num_features}, got: {len(k)}"
                )

        self.cls_name: str = self.__class__.__name__

    def generate_report(self) -> str:
        """See AnalysisResult.generate_report."""
        texts: list[str] = []

        texts.append('feature combos for ' + ', '.join(self.features))
        texts.append('\t'.join(self.features + ('#',)))

        for k, v, _ in sorted(self.combo_counts):
            texts.append('\t'.join(k + (str(v),)))

        texts.append('')
        return "\n".join(texts)


@final
@dataclass
class ComboCountAnalysis(Analysis):
    """A class used to count feature combinations (e.g. for confusion matrices).

    It will return counts of each combination of values for the features named in
    `features`.

    Args:
        features: the name of the features over which to perform the analysis
        cls_name: the name of the class
    """

    features: tuple[str, ...]
    cls_name: Optional[str] = None
    method: str = "discrete"
    sample_limit: int = 50

    def __post_init__(self):
        """Set the class name."""
        self.cls_name: str = self.__class__.__name__

    AnalysisCaseType = TypeVar('AnalysisCaseType')

    def perform(
        self,
        cases: list[AnalysisCase],
        metrics: list[Metric],
        stats: list[MetricStats],
        confidence_alpha: float,
    ) -> AnalysisResult:
<<<<<<< HEAD

=======
        """See Analysis.perform."""
>>>>>>> ca230116
        for x in self.features:
            if x not in cases[0].features:
                raise RuntimeError(f"combo analysis: feature {x} not found.")

        combo_map: dict[tuple[str, ...], list] = {}
        for case in cases:
            feat_vals = tuple([case.features[x] for x in self.features])
            if feat_vals not in combo_map:
                combo_map[feat_vals] = [0, []]
            combo_map[feat_vals][0] += 1
            combo_map[feat_vals][1].append(case.sample_id)

        combo_list = [
            (k, v[0], self._subsample_analysis_cases(self.sample_limit, v[1]))
            for k, v in combo_map.items()
        ]
        return ComboCountAnalysisResult(
            name='combo(' + ','.join(self.features) + ')',
            level=self.level,
            features=self.features,
            combo_counts=combo_list,
        )


@dataclass
class AnalysisLevel:
    """Specifies the features of a particular level at which analysis is performed.

    Args:
        name: the name of the analysis level
        features: the features specified for the analysis level
        metric_configs: configurations of the metrics to be applied to the level
    """

    name: str
    features: dict[str, FeatureType]
    metric_configs: list[MetricConfig]

    @staticmethod
    def from_dict(dikt: dict):
        """Deserialization method."""
        ft_serializer = get_feature_type_serializer()

        features = {
            # See https://github.com/python/mypy/issues/4717
            k: narrow(FeatureType, ft_serializer.deserialize(v))  # type: ignore
            for k, v in dikt['features'].items()
        }
        metric_configs = [metric_config_from_dict(v) for v in dikt['metric_configs']]
        return AnalysisLevel(
            name=dikt['name'],
            features=features,
            metric_configs=metric_configs,
        )<|MERGE_RESOLUTION|>--- conflicted
+++ resolved
@@ -391,11 +391,7 @@
         stats: list[MetricStats],
         confidence_alpha: float,
     ) -> AnalysisResult:
-<<<<<<< HEAD
-
-=======
         """See Analysis.perform."""
->>>>>>> ca230116
         for x in self.features:
             if x not in cases[0].features:
                 raise RuntimeError(f"combo analysis: feature {x} not found.")
