--- conflicted
+++ resolved
@@ -325,11 +325,6 @@
 
     @staticmethod
     def from_dict(dikt: dict):
-<<<<<<< HEAD
-        features = {k: FeatureType.from_dict(v) for k, v in dikt['features'].items()}
-        serializer = get_metric_config_serializer()
-        metric_configs = [serializer.deserialize(v) for v in dikt['metric_configs']]
-=======
         ft_serializer = get_feature_type_serializer()
 
         features = {
@@ -337,8 +332,10 @@
             k: narrow(FeatureType, ft_serializer.deserialize(v))  # type: ignore
             for k, v in dikt['features'].items()
         }
-        metric_configs = [metric_config_from_dict(v) for v in dikt['metric_configs']]
->>>>>>> df48ff17
+        metric_config_serializer = get_metric_config_serializer()
+        metric_configs = [
+            metric_config_serializer.deserialize(v) for v in dikt['metric_configs']
+        ]
         return AnalysisLevel(
             name=dikt['name'],
             features=features,
