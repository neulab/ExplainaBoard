"""Base classes to specify analyses."""

from __future__ import annotations

import abc
from collections.abc import Callable
from dataclasses import dataclass
from typing import Any, final, Optional, TypeVar

import numpy as np

import explainaboard.analysis.bucketing
from explainaboard.analysis.case import AnalysisCase, AnalysisCaseCollection
from explainaboard.analysis.feature import FeatureType, get_feature_type_serializer
from explainaboard.analysis.performance import BucketPerformance, Performance
from explainaboard.metrics.metric import Metric, MetricConfig, MetricStats
from explainaboard.metrics.registry import metric_config_from_dict
from explainaboard.utils.typing_utils import narrow, unwrap, unwrap_generator


# See https://github.com/python/mypy/issues/5374
@dataclass  # type: ignore
class AnalysisResult(metaclass=abc.ABCMeta):
    """A base class specifying the result of an analysis.

    The actual details of the result will be implemented by the inheriting class.

    Attributes:
        name: The name of the analysis.
        level: The level that the analysis belongs to.
    """

    name: str
    level: str

    @abc.abstractmethod
    def generate_report(self) -> str:
        """Generate human-readable report.

        Returns:
            Multi-lined string representing the report of this result.
        """
        ...

    @staticmethod
    def from_dict(dikt):
        """Deserialization method."""
        type = dikt.pop('cls_name')
        if type == 'BucketAnalysisResult':
            return BucketAnalysisResult.from_dict(dikt)
        elif type == 'ComboCountAnalysisResult':
            return ComboCountAnalysisResult.from_dict(dikt)
        else:
            raise ValueError(f'bad AnalysisResult type {type}')


@dataclass
class Analysis:
    """A super-class for analyses.

    Analyses take in examples and analyze their features in
    some way. The exact analysis performed will vary depending on the inheriting
    class.

    Attributes:
        description: a textual description of the analysis to be performed
        level: The level that the analysis belongs to.
    """

    description: str | None
    level: str

    def perform(
        self,
        cases: list[AnalysisCase],
        metrics: list[Metric],
        stats: list[MetricStats],
        confidence_alpha: float,
    ) -> AnalysisResult:
        """Perform the analysis.

        Args:
            cases: The list of analysis cases over which to perform the analysis.
              These could be examples, spans, tokens, etc.
            metrics: The metrics used to evaluate the cases.
            stats: The statistics calculated by each metric.
            confidence_alpha: In the case that any significance analysis is performed,
                      the inverse confidence level.

        Returns:
            The result of the analysis.
        """
        raise NotImplementedError

    @staticmethod
    def from_dict(dikt: dict):
        """Deserialization method."""
        type = dikt.pop('cls_name')
        if type == 'BucketAnalysis':
            return BucketAnalysis(
                description=dikt.get('description'),
                level=dikt['level'],
                feature=dikt['feature'],
                method=dikt.get('method', 'continuous'),
                number=dikt.get('number', 4),
                setting=dikt.get('setting'),
                sample_limit=dikt.get('sample_limit', 50),
            )
        elif type == 'ComboCountAnalysis':
            return ComboCountAnalysis(
                description=dikt.get('description'),
                level=dikt['level'],
                features=dikt['features'],
            )


@final
@dataclass
class BucketAnalysisResult(AnalysisResult):
    """A result of running a `BucketAnalysis`.

    Attributes:
        bucket_performances: A list of performances bucket-by-bucket, including the
          interval over which the bucket is calculated, the performance itself, etc.
          See `BucketPerformance` for more details.
        cls_name: The name of the class.
    """

    bucket_performances: list[BucketPerformance]
    cls_name: Optional[str] = None

    @staticmethod
    def from_dict(dikt: dict) -> BucketAnalysisResult:
        """Deserialization method."""
        bucket_performances = [
            BucketPerformance.from_dict(v1) for v1 in dikt['bucket_performances']
        ]
        return BucketAnalysisResult(
            name=dikt['name'],
            level=dikt['level'],
            bucket_performances=bucket_performances,
        )

    def __post_init__(self):
        """Set the class name and validate."""
        metric_names = [x.metric_name for x in self.bucket_performances[0].performances]
        num_metrics = len(metric_names)
        for bucket_perf in self.bucket_performances:
            if len(bucket_perf.performances) != num_metrics:
                raise ValueError(
                    "Inconsistent number of metrics. "
                    f"Required: {num_metrics}, got: {len(bucket_perf.performances)}"
                )
            for metric_name, perf in zip(metric_names, bucket_perf.performances):
                if perf.metric_name != metric_name:
                    raise ValueError(
                        "Inconsistent metric names. "
                        f"Required: {metric_name}, got: {perf.metric_name}"
                    )

        self.cls_name: str = self.__class__.__name__

    def generate_report(self) -> str:
        """See AnalysisResult.generate_report."""
        texts: list[str] = []

        metric_names = [x.metric_name for x in self.bucket_performances[0].performances]

        for i, metric_name in enumerate(metric_names):
            texts.append(f"the information of #{self.name}#")
            texts.append(f"bucket_name\t{metric_name}\t#samples")

            for bucket_perf in self.bucket_performances:
                perf = bucket_perf.performances[i]

                if bucket_perf.bucket_interval is not None:
                    bucket_name = f"{unwrap(bucket_perf.bucket_interval)}"
                else:
                    bucket_name = unwrap(bucket_perf.bucket_name)

                texts.append(
                    f"{bucket_name}\t" f"{perf.value}\t" f"{bucket_perf.n_samples}"
                )

            texts.append('')

        return "\n".join(texts)


@final
@dataclass
class BucketAnalysis(Analysis):
    """Perform an analysis of various examples bucketed by features.

    Depending on which `method` is chosen here, the way bucketing is performed will be
    different. See the documentation of each function in the
    `explainaboard.analysis.bucketing` package for more details.

    Attributes:
        feature: the name of the feature to bucket
        method: the bucket strategy, can be "continuous", "discrete", or "fixed"
        number: the number of buckets to be used
        setting: parameters of bucketing, varying by `method`
        sample_limit: an upper limit on the number of samples saved in each bucket.
        cls_name: the name of the class.
    """

    feature: str
    method: str = "continuous"
    number: int = 4
    setting: Any = None  # For different bucket_methods, the settings are diverse
    sample_limit: int = 50
    cls_name: Optional[str] = None

    def __post_init__(self):
        """Set the class name."""
        self.cls_name: str = self.__class__.__name__

    AnalysisCaseType = TypeVar('AnalysisCaseType')

    def _subsample_analysis_cases(self, analysis_cases: list[int]) -> list[int]:
        if len(analysis_cases) > self.sample_limit:
            sample_ids = np.random.choice(
                analysis_cases, self.sample_limit, replace=False
            )
            return [int(x) for x in sample_ids]
        else:
            return analysis_cases

    def perform(
        self,
        cases: list[AnalysisCase],
        metrics: list[Metric],
        stats: list[MetricStats],
        confidence_alpha: float,
    ) -> AnalysisResult:
        """See Analysis.perform."""
        # Preparation for bucketing
        bucket_func: Callable[..., list[AnalysisCaseCollection]] = getattr(
            explainaboard.analysis.bucketing,
            self.method,
        )

        if len(cases) == 0 or self.feature not in cases[0].features:
            raise RuntimeError(f"bucket analysis: feature {self.feature} not found.")

        samples_over_bucket = bucket_func(
            sample_features=[(x, x.features[self.feature]) for x in cases],
            bucket_number=self.number,
            bucket_setting=self.setting,
        )

        bucket_performances: list[BucketPerformance] = []
        for bucket_collection in samples_over_bucket:
            # Subsample examples to save
            subsampled_ids = self._subsample_analysis_cases(bucket_collection.samples)

            n_samples = float(len(bucket_collection.samples))
            bucket_performance = BucketPerformance(
<<<<<<< HEAD
                n_samples=n_samples,
=======
                n_samples=len(bucket_collection.samples),
>>>>>>> 46be3b72
                bucket_samples=subsampled_ids,
                bucket_interval=bucket_collection.interval,
                bucket_name=bucket_collection.name,
            )

            for metric_func, metric_stat in zip(
                unwrap_generator(metrics),
                unwrap_generator(stats),
            ):
                # Samples may be empty when user defined a bucket interval that
                # has no samples
                if n_samples == 0.0:
                    value = 0.0
                    conf_low: Optional[float] = None
                    conf_high: Optional[float] = None
                else:
                    bucket_stats = metric_stat.filter(bucket_collection.samples)
                    metric_result = metric_func.evaluate_from_stats(
                        bucket_stats,
                        confidence_alpha=confidence_alpha,
                    )

                    conf_low, conf_high = (
                        metric_result.confidence_interval
                        if metric_result.confidence_interval
                        else (None, None)
                    )

                    value = metric_result.value

                performance = Performance(
                    metric_name=metric_func.config.name,
                    value=value,
                    confidence_score_low=conf_low,
                    confidence_score_high=conf_high,
                )

                bucket_performance.performances.append(performance)

            bucket_performances.append(bucket_performance)

        return BucketAnalysisResult(
            name=self.feature, level=self.level, bucket_performances=bucket_performances
        )


@final
@dataclass
class ComboCountAnalysisResult(AnalysisResult):
    """A result of running a `ComboCountAnalysis`.

    Attributes:
        features: A tuple of strings, representing the feature names that were
          analyzed
        combo_counts: A list of tuples. The first tuple element is the feature
          values corresponding to the feature names in `features`. The second element is
          the count of that feature combination in the corpus.
    """

    features: tuple[str, ...]
    combo_counts: list[tuple[tuple[str, ...], int]]
    cls_name: Optional[str] = None

    @staticmethod
    def from_dict(dikt: dict) -> ComboCountAnalysisResult:
        """Deserialization method."""
        return ComboCountAnalysisResult(
            name=dikt['name'],
            level=dikt['level'],
            features=dikt['features'],
            combo_counts=dikt['combo_counts'],
        )

    def __post_init__(self):
        """Set the class name and validate."""
        num_features = len(self.features)
        for k, _ in self.combo_counts:
            if len(k) != num_features:
                raise ValueError(
                    "Inconsistent number of features. "
                    f"Required: {num_features}, got: {len(k)}"
                )

        self.cls_name: str = self.__class__.__name__

    def generate_report(self) -> str:
        """See AnalysisResult.generate_report."""
        texts: list[str] = []

        texts.append('feature combos for ' + ', '.join(self.features))
        texts.append('\t'.join(self.features + ('#',)))

        for k, v in sorted(self.combo_counts):
            texts.append('\t'.join(k + (str(v),)))

        texts.append('')
        return "\n".join(texts)


@final
@dataclass
class ComboCountAnalysis(Analysis):
    """A class used to count feature combinations (e.g. for confusion matrices).

    It will return counts of each combination of values for the features named in
    `features`.

    Args:
        features: the name of the features over which to perform the analysis
        cls_name: the name of the class
    """

    features: tuple[str, ...]
    cls_name: Optional[str] = None

    def __post_init__(self):
        """Set the class name."""
        self.cls_name: str = self.__class__.__name__

    AnalysisCaseType = TypeVar('AnalysisCaseType')

    def perform(
        self,
        cases: list[AnalysisCase],
        metrics: list[Metric],
        stats: list[MetricStats],
        confidence_alpha: float,
    ) -> AnalysisResult:
        """See Analysis.perform."""
        for x in self.features:
            if x not in cases[0].features:
                raise RuntimeError(f"combo analysis: feature {x} not found.")

        combo_map: dict[tuple[str, ...], int] = {}
        for case in cases:
            feat_vals = tuple([case.features[x] for x in self.features])
            combo_map[feat_vals] = combo_map.get(feat_vals, 0) + 1
        combo_list = list(combo_map.items())
        return ComboCountAnalysisResult(
            name='combo(' + ','.join(self.features) + ')',
            level=self.level,
            features=self.features,
            combo_counts=combo_list,
        )


@dataclass
class AnalysisLevel:
    """Specifies the features of a particular level at which analysis is performed.

    Args:
        name: the name of the analysis level
        features: the features specified for the analysis level
        metric_configs: configurations of the metrics to be applied to the level
    """

    name: str
    features: dict[str, FeatureType]
    metric_configs: list[MetricConfig]

    @staticmethod
    def from_dict(dikt: dict):
        """Deserialization method."""
        ft_serializer = get_feature_type_serializer()

        features = {
            # See https://github.com/python/mypy/issues/4717
            k: narrow(FeatureType, ft_serializer.deserialize(v))  # type: ignore
            for k, v in dikt['features'].items()
        }
        metric_configs = [metric_config_from_dict(v) for v in dikt['metric_configs']]
        return AnalysisLevel(
            name=dikt['name'],
            features=features,
            metric_configs=metric_configs,
        )<|MERGE_RESOLUTION|>--- conflicted
+++ resolved
@@ -255,13 +255,9 @@
             # Subsample examples to save
             subsampled_ids = self._subsample_analysis_cases(bucket_collection.samples)
 
-            n_samples = float(len(bucket_collection.samples))
+            n_samples = len(bucket_collection.samples)
             bucket_performance = BucketPerformance(
-<<<<<<< HEAD
                 n_samples=n_samples,
-=======
-                n_samples=len(bucket_collection.samples),
->>>>>>> 46be3b72
                 bucket_samples=subsampled_ids,
                 bucket_interval=bucket_collection.interval,
                 bucket_name=bucket_collection.name,
