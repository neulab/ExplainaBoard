"""Base classes to specify analyses."""

from __future__ import annotations

import abc
from collections.abc import Callable
from dataclasses import dataclass
from typing import Any, final, Optional, TypeVar

import numpy as np

import explainaboard.analysis.bucketing
from explainaboard.analysis.case import AnalysisCase, AnalysisCaseCollection
from explainaboard.analysis.feature import FeatureType, get_feature_type_serializer
from explainaboard.analysis.performance import BucketPerformance, Performance
from explainaboard.metrics.metric import Metric, MetricConfig, MetricStats
from explainaboard.metrics.registry import metric_config_from_dict
from explainaboard.utils.typing_utils import narrow, unwrap, unwrap_generator


# See https://github.com/python/mypy/issues/5374
@dataclass  # type: ignore
class AnalysisResult(metaclass=abc.ABCMeta):
    """A base class specifying the result of an analysis.

    The actual details of the result will be implemented by the inheriting class.

    Args:
        name: The name of the analysis.
        level: The level that the analysis belongs to.
    """

    name: str
    level: str

    @abc.abstractmethod
    def generate_report(self) -> str:
        """Generate human-readable report.

        Returns:
            Multi-lined string representing the report of this result.
        """
        ...

    @staticmethod
    def from_dict(dikt):
        """Deserialization method."""
        type = dikt.pop('cls_name')
        if type == 'BucketAnalysisResult':
            return BucketAnalysisResult.from_dict(dikt)
        elif type == 'ComboCountAnalysisResult':
            return ComboCountAnalysisResult.from_dict(dikt)
        else:
            raise ValueError(f'bad AnalysisResult type {type}')


@dataclass
class Analysis:
    """A super-class for analyses.

    Analyses take in examples and analyze their features in
    some way. The exact analysis performed will vary depending on the inheriting
    class.

    Args:
        description: a textual description of the analysis to be performed
        level: The level that the analysis belongs to.
    """

    description: str | None
    level: str

    def perform(
        self,
        cases: list[AnalysisCase],
        metrics: list[Metric],
        stats: list[MetricStats],
        confidence_alpha: float,
    ) -> AnalysisResult:
<<<<<<< HEAD
        """Perform the analysis.

        Args:
            cases: The list of analysis cases over which to perform the analysis.
              These could be examples, spans, tokens, etc.
            metrics: The metrics used to evaluate the cases.
            stats: The statistics calculated by each metric.
            conf_value: In the case that any significance analysis is performed, the
              confidence level.

        Returns:
            The result of the analysis.
=======
        """
        A super-class for analyses, which take in examples and analyze their features in
        some way. The exact analysis performed will vary depending on the inheriting
        class.
        :param cases: The list of analysis cases over which to perform the analysis.
          These could be examples, spans, tokens, etc.
        :param metrics: The metrics used to evaluate the cases.
        :param stats: The statistics calculated by each metric.
        :param confidence_alpha: In the case that any significance analysis is
            performed, the inverse confidence level.
>>>>>>> 7581ba42
        """
        raise NotImplementedError

    @staticmethod
    def from_dict(dikt: dict):
        """Deserialization method."""
        type = dikt.pop('cls_name')
        if type == 'BucketAnalysis':
            return BucketAnalysis(
                description=dikt.get('description'),
                level=dikt['level'],
                feature=dikt['feature'],
                method=dikt.get('method', 'continuous'),
                number=dikt.get('number', 4),
                setting=dikt.get('setting'),
                sample_limit=dikt.get('sample_limit', 50),
            )
        elif type == 'ComboCountAnalysis':
            return ComboCountAnalysis(
                description=dikt.get('description'),
                level=dikt['level'],
                features=dikt['features'],
            )


@final
@dataclass
class BucketAnalysisResult(AnalysisResult):
    """A result of running a `BucketAnalysis`.

    Args:
        bucket_performances: A list of performances bucket-by-bucket, including the
          interval over which the bucket is calculated, the performance itself, etc.
          See `BucketPerformance` for more details.
        cls_name: The name of the class.
    """

    bucket_performances: list[BucketPerformance]
    cls_name: Optional[str] = None

    @staticmethod
    def from_dict(dikt: dict) -> BucketAnalysisResult:
        """Deserialization method."""
        bucket_performances = [
            BucketPerformance.from_dict(v1) for v1 in dikt['bucket_performances']
        ]
        return BucketAnalysisResult(
            name=dikt['name'],
            level=dikt['level'],
            bucket_performances=bucket_performances,
        )

    def __post_init__(self):
        """Set the class name and validate."""
        metric_names = [x.metric_name for x in self.bucket_performances[0].performances]
        num_metrics = len(metric_names)
        for bucket_perf in self.bucket_performances:
            if len(bucket_perf.performances) != num_metrics:
                raise ValueError(
                    "Inconsistent number of metrics. "
                    f"Required: {num_metrics}, got: {len(bucket_perf.performances)}"
                )
            for metric_name, perf in zip(metric_names, bucket_perf.performances):
                if perf.metric_name != metric_name:
                    raise ValueError(
                        "Inconsistent metric names. "
                        f"Required: {metric_name}, got: {perf.metric_name}"
                    )

        self.cls_name: str = self.__class__.__name__

    def generate_report(self) -> str:
        """See AnalysisResult.generate_report."""
        texts: list[str] = []

        metric_names = [x.metric_name for x in self.bucket_performances[0].performances]

        for i, metric_name in enumerate(metric_names):
            texts.append(f"the information of #{self.name}#")
            texts.append(f"bucket_name\t{metric_name}\t#samples")

            for bucket_perf in self.bucket_performances:
                perf = bucket_perf.performances[i]

                if bucket_perf.bucket_interval is not None:
                    bucket_name = f"{unwrap(bucket_perf.bucket_interval)}"
                else:
                    bucket_name = unwrap(bucket_perf.bucket_name)

                texts.append(
                    f"{bucket_name}\t" f"{perf.value}\t" f"{bucket_perf.n_samples}"
                )

            texts.append('')

        return "\n".join(texts)


@final
@dataclass
class BucketAnalysis(Analysis):
    """Perform an analysis of various examples bucketed by features.

    Depending on which `method` is chosen here, the way bucketing is performed will be
    different. See the documentation of each function in the
    `explainaboard.analysis.bucketing` package for more details.

    Args:
        feature: the name of the feature to bucket
        method: the bucket strategy, can be "continuous", "discrete", or "fixed"
        number: the number of buckets to be used
        setting: parameters of bucketing, varying by `method`
        sample_limit: an upper limit on the number of samples saved in each bucket.
        cls_name: the name of the class.
    """

    feature: str
    method: str = "continuous"
    number: int = 4
    setting: Any = None  # For different bucket_methods, the settings are diverse
    sample_limit: int = 50
    cls_name: Optional[str] = None

    def __post_init__(self):
        """Set the class name."""
        self.cls_name: str = self.__class__.__name__

    AnalysisCaseType = TypeVar('AnalysisCaseType')

    def _subsample_analysis_cases(self, analysis_cases: list[int]) -> list[int]:
        if len(analysis_cases) > self.sample_limit:
            sample_ids = np.random.choice(
                analysis_cases, self.sample_limit, replace=False
            )
            return [int(x) for x in sample_ids]
        else:
            return analysis_cases

    def perform(
        self,
        cases: list[AnalysisCase],
        metrics: list[Metric],
        stats: list[MetricStats],
        confidence_alpha: float,
    ) -> AnalysisResult:
        """See Analysis.perform."""
        # Preparation for bucketing
        bucket_func: Callable[..., list[AnalysisCaseCollection]] = getattr(
            explainaboard.analysis.bucketing,
            self.method,
        )

        if len(cases) == 0 or self.feature not in cases[0].features:
            raise RuntimeError(f"bucket analysis: feature {self.feature} not found.")

        samples_over_bucket = bucket_func(
            sample_features=[(x, x.features[self.feature]) for x in cases],
            bucket_number=self.number,
            bucket_setting=self.setting,
        )

        bucket_performances: list[BucketPerformance] = []
        for bucket_collection in samples_over_bucket:
            # Subsample examples to save
            subsampled_ids = self._subsample_analysis_cases(bucket_collection.samples)

            bucket_performance = BucketPerformance(
                n_samples=len(bucket_collection.samples),
                bucket_samples=subsampled_ids,
                bucket_interval=bucket_collection.interval,
                bucket_name=bucket_collection.name,
            )

            for metric_func, metric_stat in zip(
                unwrap_generator(metrics),
                unwrap_generator(stats),
            ):
                bucket_stats = metric_stat.filter(bucket_collection.samples)
                metric_result = metric_func.evaluate_from_stats(
                    bucket_stats,
                    confidence_alpha=confidence_alpha,
                )

                conf_low, conf_high = (
                    metric_result.confidence_interval
                    if metric_result.confidence_interval
                    else (None, None)
                )

                performance = Performance(
                    metric_name=metric_func.config.name,
                    value=metric_result.value,
                    confidence_score_low=conf_low,
                    confidence_score_high=conf_high,
                )

                bucket_performance.performances.append(performance)

            bucket_performances.append(bucket_performance)

        return BucketAnalysisResult(
            name=self.feature, level=self.level, bucket_performances=bucket_performances
        )


@final
@dataclass
class ComboCountAnalysisResult(AnalysisResult):
    """A result of running a `ComboCountAnalysis`.

    Args:
        features: A tuple of strings, representing the feature names that were
          analyzed
        combo_counts: A list of tuples. The first tuple element is the feature
          values corresponding to the feature names in `features`. The second element is
          the count of that feature combination in the corpus.
    """

    features: tuple[str, ...]
    combo_counts: list[tuple[tuple[str, ...], int]]
    cls_name: Optional[str] = None

    @staticmethod
    def from_dict(dikt: dict) -> ComboCountAnalysisResult:
        """Deserialization method."""
        return ComboCountAnalysisResult(
            name=dikt['name'],
            level=dikt['level'],
            features=dikt['features'],
            combo_counts=dikt['combo_counts'],
        )

    def __post_init__(self):
        """Set the class name and validate."""
        num_features = len(self.features)
        for k, _ in self.combo_counts:
            if len(k) != num_features:
                raise ValueError(
                    "Inconsistent number of features. "
                    f"Required: {num_features}, got: {len(k)}"
                )

        self.cls_name: str = self.__class__.__name__

    def generate_report(self) -> str:
        """See AnalysisResult.generate_report."""
        texts: list[str] = []

        texts.append('feature combos for ' + ', '.join(self.features))
        texts.append('\t'.join(self.features + ('#',)))

        for k, v in sorted(self.combo_counts):
            texts.append('\t'.join(k + (str(v),)))

        texts.append('')
        return "\n".join(texts)


@final
@dataclass
class ComboCountAnalysis(Analysis):
    """A class used to count feature combinations (e.g. for confusion matrices).

    It will return counts of each combination of values for the features named in
    `features`.

    Args:
        features: the name of the features over which to perform the analysis
        cls_name: the name of the class
    """

    features: tuple[str, ...]
    cls_name: Optional[str] = None

    def __post_init__(self):
        """Set the class name."""
        self.cls_name: str = self.__class__.__name__

    AnalysisCaseType = TypeVar('AnalysisCaseType')

    def perform(
        self,
        cases: list[AnalysisCase],
        metrics: list[Metric],
        stats: list[MetricStats],
        confidence_alpha: float,
    ) -> AnalysisResult:
        """See Analysis.perform."""
        for x in self.features:
            if x not in cases[0].features:
                raise RuntimeError(f"combo analysis: feature {x} not found.")

        combo_map: dict[tuple[str, ...], int] = {}
        for case in cases:
            feat_vals = tuple([case.features[x] for x in self.features])
            combo_map[feat_vals] = combo_map.get(feat_vals, 0) + 1
        combo_list = list(combo_map.items())
        return ComboCountAnalysisResult(
            name='combo(' + ','.join(self.features) + ')',
            level=self.level,
            features=self.features,
            combo_counts=combo_list,
        )


@dataclass
class AnalysisLevel:
    """Specifies the features of a particular level at which analysis is performed.

    Args:
        name: the name of the analysis level
        features: the features specified for the analysis level
        metric_configs: configurations of the metrics to be applied to the level
    """

    name: str
    features: dict[str, FeatureType]
    metric_configs: list[MetricConfig]

    @staticmethod
    def from_dict(dikt: dict):
        """Deserialization method."""
        ft_serializer = get_feature_type_serializer()

        features = {
            # See https://github.com/python/mypy/issues/4717
            k: narrow(FeatureType, ft_serializer.deserialize(v))  # type: ignore
            for k, v in dikt['features'].items()
        }
        metric_configs = [metric_config_from_dict(v) for v in dikt['metric_configs']]
        return AnalysisLevel(
            name=dikt['name'],
            features=features,
            metric_configs=metric_configs,
        )<|MERGE_RESOLUTION|>--- conflicted
+++ resolved
@@ -77,7 +77,6 @@
         stats: list[MetricStats],
         confidence_alpha: float,
     ) -> AnalysisResult:
-<<<<<<< HEAD
         """Perform the analysis.
 
         Args:
@@ -85,23 +84,11 @@
               These could be examples, spans, tokens, etc.
             metrics: The metrics used to evaluate the cases.
             stats: The statistics calculated by each metric.
-            conf_value: In the case that any significance analysis is performed, the
-              confidence level.
+            confidence_alpha: In the case that any significance analysis is performed,
+              the confidence level.
 
         Returns:
             The result of the analysis.
-=======
-        """
-        A super-class for analyses, which take in examples and analyze their features in
-        some way. The exact analysis performed will vary depending on the inheriting
-        class.
-        :param cases: The list of analysis cases over which to perform the analysis.
-          These could be examples, spans, tokens, etc.
-        :param metrics: The metrics used to evaluate the cases.
-        :param stats: The statistics calculated by each metric.
-        :param confidence_alpha: In the case that any significance analysis is
-            performed, the inverse confidence level.
->>>>>>> 7581ba42
         """
         raise NotImplementedError
 
