"""Base classes to specify analyses."""

from __future__ import annotations

import abc
from collections.abc import Callable
from dataclasses import dataclass
from typing import Any, final, Optional, TypeVar

import numpy as np

import explainaboard.analysis.bucketing
from explainaboard.analysis.case import AnalysisCase, AnalysisCaseCollection
from explainaboard.analysis.feature import FeatureType, get_feature_type_serializer
from explainaboard.analysis.performance import BucketPerformance, Performance
from explainaboard.metrics.metric import (
    ConfidenceInterval,
    Metric,
    MetricConfig,
    MetricStats,
    Score,
)
from explainaboard.metrics.registry import get_metric_config_serializer
from explainaboard.utils.typing_utils import narrow, unwrap, unwrap_generator


# See https://github.com/python/mypy/issues/5374
@dataclass  # type: ignore
class AnalysisResult(metaclass=abc.ABCMeta):
    """A base class specifying the result of an analysis.

    The actual details of the result will be implemented by the inheriting class.

    Attributes:
        name: The name of the analysis.
        level: The level that the analysis belongs to.
    """

    name: str
    level: str

    @abc.abstractmethod
    def generate_report(self) -> str:
        """Generate human-readable report.

        Returns:
            Multi-lined string representing the report of this result.
        """
        ...

    @staticmethod
    def from_dict(dikt):
        """Deserialization method."""
        type = dikt.pop('cls_name')
        if type == 'BucketAnalysisResult':
            return BucketAnalysisResult.from_dict(dikt)
        elif type == 'ComboCountAnalysisResult':
            return ComboCountAnalysisResult.from_dict(dikt)
        else:
            raise ValueError(f'bad AnalysisResult type {type}')


@dataclass
class Analysis:
    """A super-class for analyses.

    Analyses take in examples and analyze their features in
    some way. The exact analysis performed will vary depending on the inheriting
    class.

    Attributes:
        description: a textual description of the analysis to be performed
        level: The level that the analysis belongs to.
    """

    description: str | None
    level: str

    def perform(
        self,
        cases: list[AnalysisCase],
        metrics: list[Metric],
        stats: list[MetricStats],
        confidence_alpha: float,
    ) -> AnalysisResult:
        """Perform the analysis.

        Args:
            cases: The list of analysis cases over which to perform the analysis.
              These could be examples, spans, tokens, etc.
            metrics: The metrics used to evaluate the cases.
            stats: The statistics calculated by each metric.
            confidence_alpha: In the case that any significance analysis is performed,
                      the inverse confidence level.

        Returns:
            The result of the analysis.
        """
        raise NotImplementedError

    @staticmethod
    def from_dict(dikt: dict):
        """Deserialization method."""
        type = dikt.pop('cls_name')
        if type == 'BucketAnalysis':
            return BucketAnalysis(
                description=dikt.get('description'),
                level=dikt['level'],
                feature=dikt['feature'],
                method=dikt.get('method', 'continuous'),
                number=dikt.get('number', 4),
                setting=dikt.get('setting'),
                sample_limit=dikt.get('sample_limit', 50),
            )
        elif type == 'ComboCountAnalysis':
            return ComboCountAnalysis(
                description=dikt.get('description'),
                level=dikt['level'],
                features=dikt['features'],
            )


@final
@dataclass
class BucketAnalysisResult(AnalysisResult):
    """A result of running a `BucketAnalysis`.

    Attributes:
        bucket_performances: A list of performances bucket-by-bucket, including the
          interval over which the bucket is calculated, the performance itself, etc.
          See `BucketPerformance` for more details.
        cls_name: The name of the class.
    """

    bucket_performances: list[BucketPerformance]
    cls_name: Optional[str] = None

    @staticmethod
    def from_dict(dikt: dict) -> BucketAnalysisResult:
        """Deserialization method."""
        bucket_performances = [
            BucketPerformance.from_dict(v1) for v1 in dikt['bucket_performances']
        ]
        return BucketAnalysisResult(
            name=dikt['name'],
            level=dikt['level'],
            bucket_performances=bucket_performances,
        )

    def __post_init__(self):
        """Set the class name and validate."""
        metric_names = [x.metric_name for x in self.bucket_performances[0].performances]
        num_metrics = len(metric_names)
        for bucket_perf in self.bucket_performances:
            if len(bucket_perf.performances) != num_metrics:
                raise ValueError(
                    "Inconsistent number of metrics. "
                    f"Required: {num_metrics}, got: {len(bucket_perf.performances)}"
                )
            for metric_name, perf in zip(metric_names, bucket_perf.performances):
                if perf.metric_name != metric_name:
                    raise ValueError(
                        "Inconsistent metric names. "
                        f"Required: {metric_name}, got: {perf.metric_name}"
                    )

        self.cls_name: str = self.__class__.__name__

    def generate_report(self) -> str:
        """See AnalysisResult.generate_report."""
        texts: list[str] = []

        metric_names = [x.metric_name for x in self.bucket_performances[0].performances]

        for i, metric_name in enumerate(metric_names):
            texts.append(f"the information of #{self.name}#")
            texts.append(f"bucket_name\t{metric_name}\t#samples")

            for bucket_perf in self.bucket_performances:
                perf = bucket_perf.performances[i]

                if bucket_perf.bucket_interval is not None:
                    bucket_name = f"{unwrap(bucket_perf.bucket_interval)}"
                else:
                    bucket_name = unwrap(bucket_perf.bucket_name)

                texts.append(
                    f"{bucket_name}\t" f"{perf.value}\t" f"{bucket_perf.n_samples}"
                )

            texts.append('')

        return "\n".join(texts)


@final
@dataclass
class BucketAnalysis(Analysis):
    """Perform an analysis of various examples bucketed by features.

    Depending on which `method` is chosen here, the way bucketing is performed will be
    different. See the documentation of each function in the
    `explainaboard.analysis.bucketing` package for more details.

    Attributes:
        feature: the name of the feature to bucket
        method: the bucket strategy, can be "continuous", "discrete", or "fixed"
        number: the number of buckets to be used
        setting: parameters of bucketing, varying by `method`
        sample_limit: an upper limit on the number of samples saved in each bucket.
        cls_name: the name of the class.
    """

    feature: str
    method: str = "continuous"
    number: int = 4
    setting: Any = None  # For different bucket_methods, the settings are diverse
    sample_limit: int = 50
    cls_name: Optional[str] = None

    def __post_init__(self):
        """Set the class name."""
        self.cls_name: str = self.__class__.__name__

    AnalysisCaseType = TypeVar('AnalysisCaseType')

    def _subsample_analysis_cases(self, analysis_cases: list[int]) -> list[int]:
        if len(analysis_cases) > self.sample_limit:
            sample_ids = np.random.choice(
                analysis_cases, self.sample_limit, replace=False
            )
            return [int(x) for x in sample_ids]
        else:
            return analysis_cases

    def perform(
        self,
        cases: list[AnalysisCase],
        metrics: list[Metric],
        stats: list[MetricStats],
        confidence_alpha: float,
    ) -> AnalysisResult:
        """See Analysis.perform."""
        # Preparation for bucketing
        bucket_func: Callable[..., list[AnalysisCaseCollection]] = getattr(
            explainaboard.analysis.bucketing,
            self.method,
        )

        if len(cases) == 0 or self.feature not in cases[0].features:
            raise RuntimeError(f"bucket analysis: feature {self.feature} not found.")

        samples_over_bucket = bucket_func(
            sample_features=[(x, x.features[self.feature]) for x in cases],
            bucket_number=self.number,
            bucket_setting=self.setting,
        )

        bucket_performances: list[BucketPerformance] = []
        for bucket_collection in samples_over_bucket:
            # Subsample examples to save
            subsampled_ids = self._subsample_analysis_cases(bucket_collection.samples)

            n_samples = len(bucket_collection.samples)
            bucket_performance = BucketPerformance(
                n_samples=n_samples,
                bucket_samples=subsampled_ids,
                bucket_interval=bucket_collection.interval,
                bucket_name=bucket_collection.name,
            )

            for metric_func, metric_stat in zip(
                unwrap_generator(metrics),
                unwrap_generator(stats),
            ):
                # Samples may be empty when user defined a bucket interval that
                # has no samples
                if n_samples == 0.0:
                    value = 0.0
                    ci_low: Optional[float] = None
                    ci_high: Optional[float] = None
                else:
                    bucket_stats = metric_stat.filter(bucket_collection.samples)
                    metric_result = metric_func.evaluate_from_stats(
                        bucket_stats,
                        confidence_alpha=confidence_alpha,
                    )

                    value = unwrap(metric_result.get_value(Score, "score")).value
                    ci = unwrap(metric_result.get_value(ConfidenceInterval, "score_ci"))
                    ci_low = ci.low
                    ci_high = ci.high

                performance = Performance(
                    metric_name=metric_func.config.name,
                    value=value,
                    confidence_score_low=ci_low,
                    confidence_score_high=ci_high,
                )

                bucket_performance.performances.append(performance)

            bucket_performances.append(bucket_performance)

        return BucketAnalysisResult(
            name=self.feature, level=self.level, bucket_performances=bucket_performances
        )


@final
@dataclass
class ComboCountAnalysisResult(AnalysisResult):
    """A result of running a `ComboCountAnalysis`.

    Attributes:
        features: A tuple of strings, representing the feature names that were
          analyzed
        combo_counts: A list of tuples. The first tuple element is the feature
          values corresponding to the feature names in `features`. The second element is
          the count of that feature combination in the corpus.
    """

    features: tuple[str, ...]
    combo_counts: list[tuple[tuple[str, ...], int]]
    cls_name: Optional[str] = None

    @staticmethod
    def from_dict(dikt: dict) -> ComboCountAnalysisResult:
        """Deserialization method."""
        return ComboCountAnalysisResult(
            name=dikt['name'],
            level=dikt['level'],
            features=dikt['features'],
            combo_counts=dikt['combo_counts'],
        )

    def __post_init__(self):
        """Set the class name and validate."""
        num_features = len(self.features)
        for k, _ in self.combo_counts:
            if len(k) != num_features:
                raise ValueError(
                    "Inconsistent number of features. "
                    f"Required: {num_features}, got: {len(k)}"
                )

        self.cls_name: str = self.__class__.__name__

    def generate_report(self) -> str:
        """See AnalysisResult.generate_report."""
        texts: list[str] = []

        texts.append('feature combos for ' + ', '.join(self.features))
        texts.append('\t'.join(self.features + ('#',)))

        for k, v in sorted(self.combo_counts):
            texts.append('\t'.join(k + (str(v),)))

        texts.append('')
        return "\n".join(texts)


@final
@dataclass
class ComboCountAnalysis(Analysis):
    """A class used to count feature combinations (e.g. for confusion matrices).

    It will return counts of each combination of values for the features named in
    `features`.

    Args:
        features: the name of the features over which to perform the analysis
        cls_name: the name of the class
    """

    features: tuple[str, ...]
    cls_name: Optional[str] = None

    def __post_init__(self):
        """Set the class name."""
        self.cls_name: str = self.__class__.__name__

    AnalysisCaseType = TypeVar('AnalysisCaseType')

    def perform(
        self,
        cases: list[AnalysisCase],
        metrics: list[Metric],
        stats: list[MetricStats],
        confidence_alpha: float,
    ) -> AnalysisResult:
        """See Analysis.perform."""
        for x in self.features:
            if x not in cases[0].features:
                raise RuntimeError(f"combo analysis: feature {x} not found.")

        combo_map: dict[tuple[str, ...], int] = {}
        for case in cases:
            feat_vals = tuple([case.features[x] for x in self.features])
            combo_map[feat_vals] = combo_map.get(feat_vals, 0) + 1
        combo_list = list(combo_map.items())
        return ComboCountAnalysisResult(
            name='combo(' + ','.join(self.features) + ')',
            level=self.level,
            features=self.features,
            combo_counts=combo_list,
        )


@dataclass
class AnalysisLevel:
    """Specifies the features of a particular level at which analysis is performed.

    Args:
        name: the name of the analysis level
        features: the features specified for the analysis level
        metric_configs: configurations of the metrics to be applied to the level
    """

    name: str
    features: dict[str, FeatureType]
    metric_configs: list[MetricConfig]

    @staticmethod
    def from_dict(dikt: dict):
        """Deserialization method."""
        ft_serializer = get_feature_type_serializer()

        features = {
            # See https://github.com/python/mypy/issues/4717
            k: narrow(FeatureType, ft_serializer.deserialize(v))  # type: ignore
            for k, v in dikt['features'].items()
        }
        metric_config_serializer = get_metric_config_serializer()
        metric_configs = [
<<<<<<< HEAD
            narrow(
                # See mypy/issues/4717
                MetricConfig,  # type: ignore
                metric_config_serializer.deserialize(v),
=======
            # See mypy/issues/4717
            narrow(
                MetricConfig, metric_config_serializer.deserialize(v)  # type: ignore
>>>>>>> 62232eea
            )
            for v in dikt['metric_configs']
        ]
        return AnalysisLevel(
            name=dikt['name'],
            features=features,
            metric_configs=metric_configs,
        )<|MERGE_RESOLUTION|>--- conflicted
+++ resolved
@@ -433,16 +433,9 @@
         }
         metric_config_serializer = get_metric_config_serializer()
         metric_configs = [
-<<<<<<< HEAD
-            narrow(
-                # See mypy/issues/4717
-                MetricConfig,  # type: ignore
-                metric_config_serializer.deserialize(v),
-=======
             # See mypy/issues/4717
             narrow(
                 MetricConfig, metric_config_serializer.deserialize(v)  # type: ignore
->>>>>>> 62232eea
             )
             for v in dikt['metric_configs']
         ]
