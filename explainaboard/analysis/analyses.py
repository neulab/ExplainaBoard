"""Base classes to specify analyses."""

from __future__ import annotations

import abc
from collections.abc import Callable
from dataclasses import dataclass
from typing import Any, final, Optional, TypeVar

import numpy as np

import explainaboard.analysis.bucketing
from explainaboard.analysis.case import AnalysisCase, AnalysisCaseCollection
from explainaboard.analysis.feature import FeatureType, get_feature_type_serializer
from explainaboard.analysis.performance import BucketPerformance, Performance
from explainaboard.metrics.metric import Metric, MetricConfig, MetricStats
from explainaboard.metrics.registry import metric_config_from_dict
from explainaboard.utils.typing_utils import narrow, unwrap, unwrap_generator


<<<<<<< HEAD
@dataclass
class AnalysisResult:
    """A base class specifying the result of an analysis.

    The actual details of the result will be implemented by the inheriting class.

    Args:
        name: The name of the analysis.
        level: The level that the analysis belongs to.
=======
# See https://github.com/python/mypy/issues/5374
@dataclass  # type: ignore
class AnalysisResult(metaclass=abc.ABCMeta):
    """
    A result of an analysis, where the actual details of the result will be implemented
    by the inheriting class.
    :param name: The name of the analysis.
>>>>>>> 3e7ea43e
    """

    name: str
    level: str

<<<<<<< HEAD
    def print(self):
        """Print out the result of the analysis."""
        raise NotImplementedError
=======
    @abc.abstractmethod
    def generate_report(self) -> str:
        """Generate human-readable report.

        Returns:
            Multi-lined string representing the report of this result.
        """
        ...
>>>>>>> 3e7ea43e

    @staticmethod
    def from_dict(dikt):
        """Deserialization method."""
        type = dikt.pop('cls_name')
        if type == 'BucketAnalysisResult':
            return BucketAnalysisResult.from_dict(dikt)
        elif type == 'ComboCountAnalysisResult':
            return ComboCountAnalysisResult.from_dict(dikt)
        else:
            raise ValueError(f'bad AnalysisResult type {type}')


@dataclass
class Analysis:
    """A super-class for analyses.

    Analyses take in examples and analyze their features in
    some way. The exact analysis performed will vary depending on the inheriting
    class.

    Args:
        description: a textual description of the analysis to be performed
        level: The level that the analysis belongs to.
    """

    description: str | None
    level: str

    def perform(
        self,
        cases: list[AnalysisCase],
        metrics: list[Metric],
        stats: list[MetricStats],
        conf_value: float,
    ) -> AnalysisResult:
        """Perform the analysis.

        Args:
            cases: The list of analysis cases over which to perform the analysis.
              These could be examples, spans, tokens, etc.
            metrics: The metrics used to evaluate the cases.
            stats: The statistics calculated by each metric.
            conf_value: In the case that any significance analysis is performed, the
              confidence level.

        Returns:
            The result of the analysis.
        """
        raise NotImplementedError

    @staticmethod
    def from_dict(dikt: dict):
        """Deserialization method."""
        type = dikt.pop('cls_name')
        if type == 'BucketAnalysis':
            return BucketAnalysis(
                description=dikt.get('description'),
                level=dikt['level'],
                feature=dikt['feature'],
                method=dikt.get('method', 'continuous'),
                number=dikt.get('number', 4),
                setting=dikt.get('setting'),
                sample_limit=dikt.get('sample_limit', 50),
            )
        elif type == 'ComboCountAnalysis':
            return ComboCountAnalysis(
                description=dikt.get('description'),
                level=dikt['level'],
                features=dikt['features'],
            )


@final
@dataclass
class BucketAnalysisResult(AnalysisResult):
    """A result of running a `BucketAnalysis`.

    Args:
        bucket_performances: A list of performances bucket-by-bucket, including the
          interval over which the bucket is calculated, the performance itself, etc.
          See `BucketPerformance` for more details.
        cls_name: The name of the class.
    """

    bucket_performances: list[BucketPerformance]
    cls_name: Optional[str] = None

    @staticmethod
    def from_dict(dikt: dict) -> BucketAnalysisResult:
        """Deserialization method."""
        bucket_performances = [
            BucketPerformance.from_dict(v1) for v1 in dikt['bucket_performances']
        ]
        return BucketAnalysisResult(
            name=dikt['name'],
            level=dikt['level'],
            bucket_performances=bucket_performances,
        )

    def __post_init__(self):
<<<<<<< HEAD
        """Set the class name."""
        self.cls_name: str = self.__class__.__name__

    def print(self):
        """Print out the analysis result."""
=======
        metric_names = [x.metric_name for x in self.bucket_performances[0].performances]
        num_metrics = len(metric_names)
        for bucket_perf in self.bucket_performances:
            if len(bucket_perf.performances) != num_metrics:
                raise ValueError(
                    "Inconsistent number of metrics. "
                    f"Required: {num_metrics}, got: {len(bucket_perf.performances)}"
                )
            for metric_name, perf in zip(metric_names, bucket_perf.performances):
                if perf.metric_name != metric_name:
                    raise ValueError(
                        "Inconsistent metric names. "
                        f"Required: {metric_name}, got: {perf.metric_name}"
                    )

        self.cls_name: str = self.__class__.__name__

    def generate_report(self) -> str:
        """See AnalysisResult.generate_report"""
        texts: list[str] = []

>>>>>>> 3e7ea43e
        metric_names = [x.metric_name for x in self.bucket_performances[0].performances]

        for i, metric_name in enumerate(metric_names):
            texts.append(f"the information of #{self.name}#")
            texts.append(f"bucket_name\t{metric_name}\t#samples")

            for bucket_perf in self.bucket_performances:
                perf = bucket_perf.performances[i]

                if bucket_perf.bucket_interval is not None:
                    bucket_name = f"{unwrap(bucket_perf.bucket_interval)}"
                else:
                    bucket_name = unwrap(bucket_perf.bucket_name)

                texts.append(
                    f"{bucket_name}\t" f"{perf.value}\t" f"{bucket_perf.n_samples}"
                )

            texts.append('')

        return "\n".join(texts)


@final
@dataclass
class BucketAnalysis(Analysis):
    """Perform an analysis of various examples bucketed by features.

    Depending on which `method` is chosen here, the way bucketing is performed will be
    different. See the documentation of each function in the
    `explainaboard.analysis.bucketing` package for more details.

    Args:
        feature: the name of the feature to bucket
        method: the bucket strategy, can be "continuous", "discrete", or "fixed"
        number: the number of buckets to be used
        setting: parameters of bucketing, varying by `method`
        sample_limit: an upper limit on the number of samples saved in each bucket.
        cls_name: the name of the class.
    """

    feature: str
    method: str = "continuous"
    number: int = 4
    setting: Any = None  # For different bucket_methods, the settings are diverse
    sample_limit: int = 50
    cls_name: Optional[str] = None

    def __post_init__(self):
        """Set the class name."""
        self.cls_name: str = self.__class__.__name__

    AnalysisCaseType = TypeVar('AnalysisCaseType')

    def _subsample_analysis_cases(self, analysis_cases: list[int]) -> list[int]:
        if len(analysis_cases) > self.sample_limit:
            sample_ids = np.random.choice(
                analysis_cases, self.sample_limit, replace=False
            )
            return [int(x) for x in sample_ids]
        else:
            return analysis_cases

    def perform(
        self,
        cases: list[AnalysisCase],
        metrics: list[Metric],
        stats: list[MetricStats],
        conf_value: float,
    ) -> AnalysisResult:
        """See Analysis.perform."""
        # Preparation for bucketing
        bucket_func: Callable[..., list[AnalysisCaseCollection]] = getattr(
            explainaboard.analysis.bucketing,
            self.method,
        )

        if len(cases) == 0 or self.feature not in cases[0].features:
            raise RuntimeError(f"bucket analysis: feature {self.feature} not found.")

        samples_over_bucket = bucket_func(
            sample_features=[(x, x.features[self.feature]) for x in cases],
            bucket_number=self.number,
            bucket_setting=self.setting,
        )

        bucket_performances: list[BucketPerformance] = []
        for bucket_collection in samples_over_bucket:
            # Subsample examples to save
            subsampled_ids = self._subsample_analysis_cases(bucket_collection.samples)

            bucket_performance = BucketPerformance(
                n_samples=len(bucket_collection.samples),
                bucket_samples=subsampled_ids,
                bucket_interval=bucket_collection.interval,
                bucket_name=bucket_collection.name,
            )

            for metric_func, metric_stat in zip(
                unwrap_generator(metrics),
                unwrap_generator(stats),
            ):
                bucket_stats = metric_stat.filter(bucket_collection.samples)
                metric_result = metric_func.evaluate_from_stats(
                    bucket_stats,
                    conf_value=conf_value,
                )

                conf_low, conf_high = (
                    metric_result.conf_interval
                    if metric_result.conf_interval
                    else (None, None)
                )

                performance = Performance(
                    metric_name=metric_func.config.name,
                    value=metric_result.value,
                    confidence_score_low=conf_low,
                    confidence_score_high=conf_high,
                )

                bucket_performance.performances.append(performance)

            bucket_performances.append(bucket_performance)

        return BucketAnalysisResult(
            name=self.feature, level=self.level, bucket_performances=bucket_performances
        )


@final
@dataclass
class ComboCountAnalysisResult(AnalysisResult):
    """A result of running a `ComboCountAnalysis`.

    Args:
        features: A tuple of strings, representing the feature names that were
          analyzed
        combo_counts: A list of tuples. The first tuple element is the feature
          values corresponding to the feature names in `features`. The second element is
          the count of that feature combination in the corpus.
    """

    features: tuple[str, ...]
    combo_counts: list[tuple[tuple[str, ...], int]]
    cls_name: Optional[str] = None

    @staticmethod
    def from_dict(dikt: dict) -> ComboCountAnalysisResult:
        """Deserialization method."""
        return ComboCountAnalysisResult(
            name=dikt['name'],
            level=dikt['level'],
            features=dikt['features'],
            combo_counts=dikt['combo_counts'],
        )

    def __post_init__(self):
<<<<<<< HEAD
        """Set the class name."""
        self.cls_name: str = self.__class__.__name__

    def print(self):
        """Print the result of the analysis to the log."""
        get_logger('report').info('feature combos for ' + ', '.join(self.features))
        get_logger('report').info('\t'.join(self.features + ('#',)))
=======
        num_features = len(self.features)
        for k, _ in self.combo_counts:
            if len(k) != num_features:
                raise ValueError(
                    "Inconsistent number of features. "
                    f"Required: {num_features}, got: {len(k)}"
                )

        self.cls_name: str = self.__class__.__name__

    def generate_report(self) -> str:
        """See AnalysisResult.generate_report."""
        texts: list[str] = []

        texts.append('feature combos for ' + ', '.join(self.features))
        texts.append('\t'.join(self.features + ('#',)))

>>>>>>> 3e7ea43e
        for k, v in sorted(self.combo_counts):
            texts.append('\t'.join(k + (str(v),)))

        texts.append('')
        return "\n".join(texts)


@final
@dataclass
class ComboCountAnalysis(Analysis):
    """A class used to count feature combinations (e.g. for confusion matrices).

    It will return counts of each combination of values for the features named in
    `features`.

    Args:
        features: the name of the features over which to perform the analysis
        cls_name: the name of the class
    """

    features: tuple[str, ...]
    cls_name: Optional[str] = None

    def __post_init__(self):
        """Set the class name."""
        self.cls_name: str = self.__class__.__name__

    AnalysisCaseType = TypeVar('AnalysisCaseType')

    def perform(
        self,
        cases: list[AnalysisCase],
        metrics: list[Metric],
        stats: list[MetricStats],
        conf_value: float,
    ) -> AnalysisResult:
        """See Analysis.perform."""
        for x in self.features:
            if x not in cases[0].features:
                raise RuntimeError(f"combo analysis: feature {x} not found.")

        combo_map: dict[tuple[str, ...], int] = {}
        for case in cases:
            feat_vals = tuple([case.features[x] for x in self.features])
            combo_map[feat_vals] = combo_map.get(feat_vals, 0) + 1
        combo_list = list(combo_map.items())
        return ComboCountAnalysisResult(
            name='combo(' + ','.join(self.features) + ')',
            level=self.level,
            features=self.features,
            combo_counts=combo_list,
        )


@dataclass
class AnalysisLevel:
    """Specifies the features of a particular level at which analysis is performed.

    Args:
        name: the name of the analysis level
        features: the features specified for the analysis level
        metric_configs: configurations of the metrics to be applied to the level
    """

    name: str
    features: dict[str, FeatureType]
    metric_configs: list[MetricConfig]

    @staticmethod
    def from_dict(dikt: dict):
        """Deserialization method."""
        ft_serializer = get_feature_type_serializer()

        features = {
            # See https://github.com/python/mypy/issues/4717
            k: narrow(FeatureType, ft_serializer.deserialize(v))  # type: ignore
            for k, v in dikt['features'].items()
        }
        metric_configs = [metric_config_from_dict(v) for v in dikt['metric_configs']]
        return AnalysisLevel(
            name=dikt['name'],
            features=features,
            metric_configs=metric_configs,
        )<|MERGE_RESOLUTION|>--- conflicted
+++ resolved
@@ -18,35 +18,21 @@
 from explainaboard.utils.typing_utils import narrow, unwrap, unwrap_generator
 
 
-<<<<<<< HEAD
-@dataclass
-class AnalysisResult:
-    """A base class specifying the result of an analysis.
-
-    The actual details of the result will be implemented by the inheriting class.
-
-    Args:
-        name: The name of the analysis.
-        level: The level that the analysis belongs to.
-=======
 # See https://github.com/python/mypy/issues/5374
 @dataclass  # type: ignore
 class AnalysisResult(metaclass=abc.ABCMeta):
-    """
-    A result of an analysis, where the actual details of the result will be implemented
-    by the inheriting class.
-    :param name: The name of the analysis.
->>>>>>> 3e7ea43e
+    """A base class specifying the result of an analysis.
+
+    The actual details of the result will be implemented by the inheriting class.
+
+    Args:
+        name: The name of the analysis.
+        level: The level that the analysis belongs to.
     """
 
     name: str
     level: str
 
-<<<<<<< HEAD
-    def print(self):
-        """Print out the result of the analysis."""
-        raise NotImplementedError
-=======
     @abc.abstractmethod
     def generate_report(self) -> str:
         """Generate human-readable report.
@@ -55,7 +41,6 @@
             Multi-lined string representing the report of this result.
         """
         ...
->>>>>>> 3e7ea43e
 
     @staticmethod
     def from_dict(dikt):
@@ -157,13 +142,7 @@
         )
 
     def __post_init__(self):
-<<<<<<< HEAD
-        """Set the class name."""
-        self.cls_name: str = self.__class__.__name__
-
-    def print(self):
-        """Print out the analysis result."""
-=======
+        """Set the class name and validate."""
         metric_names = [x.metric_name for x in self.bucket_performances[0].performances]
         num_metrics = len(metric_names)
         for bucket_perf in self.bucket_performances:
@@ -182,10 +161,9 @@
         self.cls_name: str = self.__class__.__name__
 
     def generate_report(self) -> str:
-        """See AnalysisResult.generate_report"""
+        """See AnalysisResult.generate_report."""
         texts: list[str] = []
 
->>>>>>> 3e7ea43e
         metric_names = [x.metric_name for x in self.bucket_performances[0].performances]
 
         for i, metric_name in enumerate(metric_names):
@@ -344,15 +322,7 @@
         )
 
     def __post_init__(self):
-<<<<<<< HEAD
-        """Set the class name."""
-        self.cls_name: str = self.__class__.__name__
-
-    def print(self):
-        """Print the result of the analysis to the log."""
-        get_logger('report').info('feature combos for ' + ', '.join(self.features))
-        get_logger('report').info('\t'.join(self.features + ('#',)))
-=======
+        """Set the class name and validate."""
         num_features = len(self.features)
         for k, _ in self.combo_counts:
             if len(k) != num_features:
@@ -370,7 +340,6 @@
         texts.append('feature combos for ' + ', '.join(self.features))
         texts.append('\t'.join(self.features + ('#',)))
 
->>>>>>> 3e7ea43e
         for k, v in sorted(self.combo_counts):
             texts.append('\t'.join(k + (str(v),)))
 
