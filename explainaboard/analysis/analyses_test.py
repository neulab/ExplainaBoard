"""Tests for explainaboard.analysis.analyses."""

import textwrap
import unittest

from explainaboard.analysis.analyses import (
    BucketAnalysisResult,
    CalibrationAnalysisResult,
    ComboCountAnalysisResult,
    ComboOccurence,
)
<<<<<<< HEAD
from explainaboard.analysis.performance import BucketPerformance
from explainaboard.metrics.metric import MetricResult, Score
=======
from explainaboard.analysis.performance import BucketPerformance, Performance
from explainaboard.metrics.accuracy import ConfidenceMetricResult
>>>>>>> 1a7de84d


class BucketAnalysisResultTest(unittest.TestCase):
    def test_inconsistent_num_metrics(self) -> None:
        with self.assertRaisesRegex(ValueError, r"^Inconsistent metrics"):
            BucketAnalysisResult(
                name="foo",
                level="bar",
                bucket_performances=[
                    BucketPerformance(
                        n_samples=5,
                        bucket_samples=[0, 1, 2, 3, 4],
                        results={
                            "metric1": MetricResult({"score": Score(0.5)}),
                            "metric2": MetricResult({"score": Score(0.25)}),
                        },
                        bucket_name="baz",
                    ),
                    BucketPerformance(
                        n_samples=5,
                        bucket_samples=[5, 6, 7, 8, 9],
                        results={
                            "metric1": MetricResult({"score": Score(0.125)}),
                        },
                        bucket_name="qux",
                    ),
                ],
            )

    def test_inconsistent_metric_names(self) -> None:
        with self.assertRaisesRegex(ValueError, r"^Inconsistent metrics"):
            BucketAnalysisResult(
                name="foo",
                level="bar",
                bucket_performances=[
                    BucketPerformance(
                        n_samples=5,
                        bucket_samples=[0, 1, 2, 3, 4],
                        results={
                            "metric1": MetricResult({"score": Score(0.5)}),
                            "metric2": MetricResult({"score": Score(0.25)}),
                        },
                        bucket_name="baz",
                    ),
                    BucketPerformance(
                        n_samples=5,
                        bucket_samples=[5, 6, 7, 8, 9],
                        results={
                            "metric1": MetricResult({"score": Score(0.125)}),
                            "xxx": MetricResult({"score": Score(0.25)}),
                        },
                        bucket_name="qux",
                    ),
                ],
            )

    def test_generate_report_with_interval(self) -> None:
        result = BucketAnalysisResult(
            name="foo",
            level="bar",
            bucket_performances=[
                BucketPerformance(
                    n_samples=5,
                    bucket_samples=[0, 1, 2, 3, 4],
                    results={
                        "metric1": MetricResult({"score": Score(0.5)}),
                        "metric2": MetricResult({"score": Score(0.25)}),
                    },
                    bucket_interval=(1.0, 2.0),
                ),
                BucketPerformance(
                    n_samples=5,
                    bucket_samples=[5, 6, 7, 8, 9],
                    results={
                        "metric1": MetricResult({"score": Score(0.125)}),
                        "metric2": MetricResult({"score": Score(0.0625)}),
                    },
                    bucket_interval=(2.0, 3.0),
                ),
            ],
        )
        report = textwrap.dedent(
            """\
            the information of #foo#
            bucket_name\tmetric1\t#samples
            (1.0, 2.0)\t0.5\t5
            (2.0, 3.0)\t0.125\t5

            the information of #foo#
            bucket_name\tmetric2\t#samples
            (1.0, 2.0)\t0.25\t5
            (2.0, 3.0)\t0.0625\t5
            """
        )
        self.assertEqual(result.generate_report(), report)

    def test_generate_report_with_name(self) -> None:
        result = BucketAnalysisResult(
            name="foo",
            level="bar",
            bucket_performances=[
                BucketPerformance(
                    n_samples=5,
                    bucket_samples=[0, 1, 2, 3, 4],
                    results={
                        "metric1": MetricResult({"score": Score(0.5)}),
                        "metric2": MetricResult({"score": Score(0.25)}),
                    },
                    bucket_name="baz",
                ),
                BucketPerformance(
                    n_samples=5,
                    bucket_samples=[5, 6, 7, 8, 9],
                    results={
                        "metric1": MetricResult({"score": Score(0.125)}),
                        "metric2": MetricResult({"score": Score(0.0625)}),
                    },
                    bucket_name="qux",
                ),
            ],
        )
        report = textwrap.dedent(
            """\
            the information of #foo#
            bucket_name\tmetric1\t#samples
            baz\t0.5\t5
            qux\t0.125\t5

            the information of #foo#
            bucket_name\tmetric2\t#samples
            baz\t0.25\t5
            qux\t0.0625\t5
            """
        )
        self.assertEqual(result.generate_report(), report)


class ComboCountAnalysisResultTest(unittest.TestCase):
    def test_inconsistent_feature(self) -> None:
        with self.assertRaisesRegex(ValueError, r"^Inconsistent number of features"):
            ComboCountAnalysisResult(
                name="foo",
                level="bar",
                features=("feat1", "feat2"),
                combo_occurrences=[ComboOccurence(("xyz",), 3, list(range(3)))],
            )

    def test_generate_report(self) -> None:
        result = ComboCountAnalysisResult(
            name="foo",
            level="bar",
            features=("feat1", "feat2"),
            combo_occurrences=[
                ComboOccurence(("aaa", "bbb"), 3, list(range(3))),
                ComboOccurence(("iii", "jjj"), 3, list(range(3, 6))),
                ComboOccurence(("xxx", "yyy"), 3, list(range(6, 9))),
            ],
        )
        report = textwrap.dedent(
            """\
            feature combos for feat1, feat2
            feat1\tfeat2\t#
            aaa\tbbb\t3
            iii\tjjj\t3
            xxx\tyyy\t3
            """
        )
        self.assertEqual(result.generate_report(), report)


class CalibrationAnalysisResultTest(unittest.TestCase):
    def test_missing_accuracy_metric(self) -> None:
        with self.assertRaisesRegex(ValueError, r"^Wrong metrics"):
            CalibrationAnalysisResult(
                name="foo",
                level="example",
                bucket_performances=[
                    BucketPerformance(
                        n_samples=5,
                        bucket_samples=[0, 1, 2, 3, 4],
                        performances={
                            "Accuracy": Performance(
                                value=0.5, auxiliary_result=ConfidenceMetricResult(0.5)
                            ),
                        },
                        bucket_name="baz",
                    ),
                    BucketPerformance(
                        n_samples=5,
                        bucket_samples=[5, 6, 7, 8, 9],
                        performances={
                            "metric1": Performance(value=0.125),
                        },
                        bucket_name="qux",
                    ),
                ],
                expected_calibration_error=0.16,
                maximum_calibration_error=0.22,
            )

    def test_missing_confidence_metric(self) -> None:
        with self.assertRaisesRegex(ValueError, r"^Wrong accuracy auxiliary result"):
            CalibrationAnalysisResult(
                name="foo",
                level="example",
                bucket_performances=[
                    BucketPerformance(
                        n_samples=5,
                        bucket_samples=[0, 1, 2, 3, 4],
                        performances={
                            "Accuracy": Performance(
                                value=0.5, auxiliary_result=ConfidenceMetricResult(0.5)
                            ),
                        },
                        bucket_name="baz",
                    ),
                    BucketPerformance(
                        n_samples=5,
                        bucket_samples=[5, 6, 7, 8, 9],
                        performances={
                            "Accuracy": Performance(value=0.5),
                        },
                        bucket_name="qux",
                    ),
                ],
                expected_calibration_error=0.16,
                maximum_calibration_error=0.22,
            )

    def test_generate_report(self) -> None:
        result = CalibrationAnalysisResult(
            name="confidence",
            level="example",
            bucket_performances=[
                BucketPerformance(
                    n_samples=5,
                    bucket_samples=[0, 1, 2, 3, 4],
                    performances={
                        "Accuracy": Performance(
                            value=0.5, auxiliary_result=ConfidenceMetricResult(0.5)
                        ),
                    },
                    bucket_interval=(0.0, 0.5),
                ),
                BucketPerformance(
                    n_samples=5,
                    bucket_samples=[5, 6, 7, 8, 9],
                    performances={
                        "Accuracy": Performance(
                            value=0.7, auxiliary_result=ConfidenceMetricResult(0.7)
                        ),
                    },
                    bucket_interval=(0.5, 1.0),
                ),
            ],
            expected_calibration_error=0.16,
            maximum_calibration_error=0.22,
        )
        report = textwrap.dedent(
            """\
            the information of #confidence#
            bucket_name\tAccuracy\t#samples
            (0.0, 0.5)\t0.5\t5
            (0.5, 1.0)\t0.7\t5

            expected_calibration_error\t0.16
            maximum_calibration_error\t0.22
            """
        )
        self.assertEqual(result.generate_report(), report)<|MERGE_RESOLUTION|>--- conflicted
+++ resolved
@@ -9,13 +9,8 @@
     ComboCountAnalysisResult,
     ComboOccurence,
 )
-<<<<<<< HEAD
 from explainaboard.analysis.performance import BucketPerformance
 from explainaboard.metrics.metric import MetricResult, Score
-=======
-from explainaboard.analysis.performance import BucketPerformance, Performance
-from explainaboard.metrics.accuracy import ConfidenceMetricResult
->>>>>>> 1a7de84d
 
 
 class BucketAnalysisResultTest(unittest.TestCase):
@@ -196,9 +191,9 @@
                     BucketPerformance(
                         n_samples=5,
                         bucket_samples=[0, 1, 2, 3, 4],
-                        performances={
-                            "Accuracy": Performance(
-                                value=0.5, auxiliary_result=ConfidenceMetricResult(0.5)
+                        results={
+                            "Accuracy": MetricResult(
+                                {"score": Score(0.5), "confidence": Score(0.5)}
                             ),
                         },
                         bucket_name="baz",
@@ -206,8 +201,8 @@
                     BucketPerformance(
                         n_samples=5,
                         bucket_samples=[5, 6, 7, 8, 9],
-                        performances={
-                            "metric1": Performance(value=0.125),
+                        results={
+                            "metric1": MetricResult({"score": Score(0.5)}),
                         },
                         bucket_name="qux",
                     ),
@@ -225,9 +220,9 @@
                     BucketPerformance(
                         n_samples=5,
                         bucket_samples=[0, 1, 2, 3, 4],
-                        performances={
-                            "Accuracy": Performance(
-                                value=0.5, auxiliary_result=ConfidenceMetricResult(0.5)
+                        results={
+                            "Accuracy": MetricResult(
+                                {"score": Score(0.5), "confidence": Score(0.5)}
                             ),
                         },
                         bucket_name="baz",
@@ -235,8 +230,8 @@
                     BucketPerformance(
                         n_samples=5,
                         bucket_samples=[5, 6, 7, 8, 9],
-                        performances={
-                            "Accuracy": Performance(value=0.5),
+                        results={
+                            "Accuracy": MetricResult({"score": Score(0.5)}),
                         },
                         bucket_name="qux",
                     ),
@@ -253,9 +248,9 @@
                 BucketPerformance(
                     n_samples=5,
                     bucket_samples=[0, 1, 2, 3, 4],
-                    performances={
-                        "Accuracy": Performance(
-                            value=0.5, auxiliary_result=ConfidenceMetricResult(0.5)
+                    results={
+                        "Accuracy": MetricResult(
+                            {"score": Score(0.5), "confidence": Score(0.5)}
                         ),
                     },
                     bucket_interval=(0.0, 0.5),
@@ -263,9 +258,9 @@
                 BucketPerformance(
                     n_samples=5,
                     bucket_samples=[5, 6, 7, 8, 9],
-                    performances={
-                        "Accuracy": Performance(
-                            value=0.7, auxiliary_result=ConfidenceMetricResult(0.7)
+                    results={
+                        "Accuracy": MetricResult(
+                            {"score": Score(0.7), "confidence": Score(0.7)}
                         ),
                     },
                     bucket_interval=(0.5, 1.0),
