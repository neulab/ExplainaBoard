"""Classes to express features."""

from __future__ import annotations

from abc import ABCMeta, abstractmethod
from collections.abc import Callable
from enum import Enum
from typing import Any, final, TypeVar

from explainaboard.serialization.registry import TypeRegistry
from explainaboard.serialization.serializers import PrimitiveSerializer
from explainaboard.serialization.types import Serializable, SerializableData
from explainaboard.utils.logging import get_logger
from explainaboard.utils.typing_utils import narrow

_feature_type_registry = TypeRegistry[Serializable]()

T = TypeVar("T")


def get_feature_type_serializer() -> PrimitiveSerializer:
    """Returns a serializer object for FeatureTypes.

    Returns:
        A serializer object.
    """
    return PrimitiveSerializer(_feature_type_registry)


def _get_value(cls: type[T], data: dict[str, SerializableData], key: str) -> T | None:
    """Helper to obtain typed value in the SerializableData dict.

    Args:
        cls: Type to obtain.
        data: Dict containing the target value.
        key: Key of the target value.

    Returs:
        Typed target value, or None if it does not exist.
    """
    value = data.get(key)
    return narrow(cls, value) if value is not None else None


class FeatureType(Serializable, metaclass=ABCMeta):
    """An object specifying the type of features."""

    def __init__(
        self,
        *,
        description: str | None = None,
        func: Callable[..., Any] | None = None,
        require_training_set: bool | None = None,
    ) -> None:
        """Initializes FeatureType object.

        Args:
            description: Description of this feature.
            func: Function to calculate this feature from other features.
            require_training_set: Whether this feature relies on the training samples.
        """
        self._description = description
        self._func = func
        self._require_training_set = (
            require_training_set if require_training_set is not None else False
        )

    @abstractmethod
    def __eq__(self, other: object) -> bool:
        """Checks if two FeatureTypes are the same.

        Args:
            other: FeatureType to compare.

        Returns:
            True if `other` can be treated as the same value with `self`, False
            otherwise.
        """
        ...

    @final
    def _eq_base(self, other: FeatureType) -> bool:
        """Helper to compare two FeatureTypes have the same base members.

        Args:
            other: FeatureType to compare.

        Returns:
            True if `other` has the same base members with `self`, False otherwise.
        """
        return (
            self._description == other._description
            and self._func is other._func
            and self._require_training_set == other._require_training_set
        )

    @final
    @property
<<<<<<< HEAD
    def dtype(self) -> str | None:
        """The data type of the feature."""
        return self._dtype

    @final
    @property
    def description(self) -> str | None:
        """A human-comprehensible description of the feature."""
=======
    def description(self) -> str | None:
        """Returns the description of this feature."""
>>>>>>> 3e7ea43e
        return self._description

    @final
    @property
    def func(self) -> Callable[..., Any] | None:
<<<<<<< HEAD
        """A function that can be used to calculate the feature."""
=======
        """Returns the callable to calculate this feature."""
>>>>>>> 3e7ea43e
        return self._func

    @final
    @property
    def require_training_set(self) -> bool:
<<<<<<< HEAD
        """Whether the feature requires the training set to calculate."""
=======
        """Returns whether this feature requires training set or not."""
>>>>>>> 3e7ea43e
        return self._require_training_set

    @final
    def _serialize_base(self) -> dict[str, SerializableData]:
        """Helper to serialize base members.

        Returns:
            Serialized object containing base members.
        """
        if self.func is not None:
            # TODO(odashi): FeatureTypes with `func` can't be restored correctly from
            # the serialized data. If you met this warning, it seems there could be
            # potential bugs.
            # Remove `func` member from FeatureType to correctly serialize these
            # objects.
            get_logger(__name__).warning("`func` member is not serializable.")

        return {
            "description": self._description,
            "require_training_set": self._require_training_set,
        }


@final
@_feature_type_registry.register("Sequence")
class Sequence(FeatureType):
    """A feature consisting of a sequence of features."""

    def __init__(
        self,
        *,
        description: str | None = None,
        func: Callable[..., Any] | None = None,
        require_training_set: bool | None = None,
        feature: FeatureType,
    ) -> None:
        """Initializes Sequence object.

        Args:
            description: See FeatureType.__init__.
            func: See FeatureType.__init__.
            require_training_set: See FeatureType.__init__.
            feature: Feature type of elements.
        """
        super().__init__(
            description=description,
            func=func,
            require_training_set=require_training_set,
        )
        self._feature = feature

    def __eq__(self, other: object) -> bool:
        """See FeatureType.__eq__."""
        return (
            isinstance(other, Sequence)
            and self._eq_base(other)
            and self._feature == other._feature
        )

    @property
    def feature(self) -> FeatureType:
<<<<<<< HEAD
        """A feature type defining the features in the sequence."""
=======
        """Returns the element type of this sequence."""
>>>>>>> 3e7ea43e
        return self._feature

    def serialize(self) -> dict[str, SerializableData]:
        """See Serializable.serialize."""
        data = self._serialize_base()
        data["feature"] = self._feature
        return data

    @classmethod
    def deserialize(cls, data: dict[str, SerializableData]) -> Serializable:
        """See Serializable.deserialize."""
        return cls(
            description=_get_value(str, data, "description"),
            func=None,
            require_training_set=_get_value(bool, data, "require_training_set"),
            # See https://github.com/python/mypy/issues/4717
            feature=narrow(FeatureType, data["feature"]),  # type: ignore
        )


@final
@_feature_type_registry.register("Dict")
class Dict(FeatureType):
    """A feature that consists of a dictionary of features."""

    def __init__(
        self,
        *,
        description: str | None = None,
        func: Callable[..., Any] | None = None,
        require_training_set: bool | None = None,
        feature: dict[str, FeatureType],
    ) -> None:
        """Initializes Dict object.

        Args:
            description: See FeatureType.__init__.
            func: See FeatureType.__init__.
            require_training_set: See FeatureType.__init__.
            feature: Definitions of member types.
        """
        super().__init__(
            description=description,
            func=func,
            require_training_set=require_training_set,
        )
        self._feature = feature

    def __eq__(self, other: object) -> bool:
        """See FeatureType.__eq__."""
        return (
            isinstance(other, Dict)
            and self._eq_base(other)
            and self._feature == other._feature
        )

    @property
    def feature(self) -> dict[str, FeatureType]:
<<<<<<< HEAD
        """A feature type defining the type of the feature stored in the dict."""
=======
        """Returns the types of underlying members in this dict."""
>>>>>>> 3e7ea43e
        return self._feature

    def serialize(self) -> dict[str, SerializableData]:
        """See Serializable.serialize."""
        data = self._serialize_base()
        data["feature"] = self._feature
        return data

    @classmethod
    def deserialize(cls, data: dict[str, SerializableData]) -> Serializable:
        """See Serializable.deserialize."""
        feature = {
            # See https://github.com/python/mypy/issues/4717
            k: narrow(FeatureType, v)  # type: ignore
            for k, v in narrow(dict, data["feature"]).items()
        }

        return cls(
            description=_get_value(str, data, "description"),
            func=None,
            require_training_set=_get_value(bool, data, "require_training_set"),
            feature=feature,
        )


# TODO(odashi): Follow well-known schema to define this struct, e.g., JSON Schema.
@final
class DataType(Enum):
    """Data types for Value FeatureType."""

    INT = "int"
    FLOAT = "float"
    STRING = "string"


@final
@_feature_type_registry.register("Value")
class Value(FeatureType):
<<<<<<< HEAD
    """A feature representing a value such as an int, float, or string."""
=======
    _dtype: DataType
    _max_value: int | float | None
    _min_value: int | float | None
>>>>>>> 3e7ea43e

    def __init__(
        self,
        *,
        dtype: DataType,
        description: str | None = None,
        func: Callable[..., Any] | None = None,
        require_training_set: bool | None = None,
        max_value: int | float | None = None,
        min_value: int | float | None = None,
    ) -> None:
        """Initializes Value object.

        Args:
            dtype: Data type of this value.
            description: See FeatureType.__init__.
            func: See FeatureType.__init__.
            require_training_set: See FeatureType.__init__.
            max_value: The maximum value (inclusive) of values with int/float dtype.
            min_value: The minimum value (inclusive) of values with int/float dtype.
        """
        super().__init__(
            description=description,
            func=func,
            require_training_set=require_training_set,
        )

        self._dtype = dtype

        if max_value is not None and min_value is not None and max_value < min_value:
            raise ValueError("max_value must be greater than or equal to min_value.")

        if self._dtype == DataType.INT:
            if isinstance(max_value, float):
                raise ValueError("max_value must be an int when the dtype is integer.")
            if isinstance(min_value, float):
                raise ValueError("min_value must be an int when the dtype is integer.")
            self._max_value = max_value
            self._min_value = min_value
        elif self._dtype == DataType.FLOAT:
            self._max_value = float(max_value) if max_value is not None else None
            self._min_value = float(min_value) if min_value is not None else None
        else:
            if max_value is not None:
                raise ValueError(
                    "max_value must not be specified when dtype is not a numeric type."
                )
            if min_value is not None:
                raise ValueError(
                    "min_value must not be specified when dtype is not a numeric type."
                )
            self._max_value = max_value
            self._min_value = min_value

    def __eq__(self, other: object) -> bool:
        """See FeatureType.__eq__."""
        return (
            isinstance(other, Value)
            and self._eq_base(other)
            and self._dtype == other._dtype
            and self._max_value == other._max_value
            and self._min_value == other._min_value
        )

    @property
    def dtype(self) -> DataType:
        """Returns the data type of this value."""
        return self._dtype

    @property
    def max_value(self) -> int | float | None:
<<<<<<< HEAD
        """The maximum value of the feature."""
=======
        """Returns the maximum value (inclusive) of this value."""
>>>>>>> 3e7ea43e
        return self._max_value

    @property
    def min_value(self) -> int | float | None:
<<<<<<< HEAD
        """The minimum value of the feature."""
=======
        """Returns the minimum value (inclusive) of this value."""
>>>>>>> 3e7ea43e
        return self._min_value

    def serialize(self) -> dict[str, SerializableData]:
        """See Serializable.serialize."""
        data = self._serialize_base()
        data.update(
            {
                "dtype": str(self._dtype.value),
                "max_value": self._max_value,
                "min_value": self._min_value,
            }
        )
        return data

    @classmethod
    def deserialize(cls, data: dict[str, SerializableData]) -> Serializable:
        """See Serializable.deserialize."""
        max_value = data.get("max_value")
        min_value = data.get("min_value")

        if max_value is not None and not isinstance(max_value, (int, float)):
            raise ValueError("max_value must be either int, float, or None.")
        if min_value is not None and not isinstance(min_value, (int, float)):
            raise ValueError("min_value must be either int, float, or None.")

        return cls(
            dtype=DataType(data["dtype"]),
            description=_get_value(str, data, "description"),
            func=None,
            require_training_set=_get_value(bool, data, "require_training_set"),
            max_value=max_value,
            min_value=min_value,
        )<|MERGE_RESOLUTION|>--- conflicted
+++ resolved
@@ -96,39 +96,20 @@
 
     @final
     @property
-<<<<<<< HEAD
-    def dtype(self) -> str | None:
-        """The data type of the feature."""
-        return self._dtype
-
-    @final
-    @property
-    def description(self) -> str | None:
-        """A human-comprehensible description of the feature."""
-=======
     def description(self) -> str | None:
         """Returns the description of this feature."""
->>>>>>> 3e7ea43e
         return self._description
 
     @final
     @property
     def func(self) -> Callable[..., Any] | None:
-<<<<<<< HEAD
-        """A function that can be used to calculate the feature."""
-=======
         """Returns the callable to calculate this feature."""
->>>>>>> 3e7ea43e
         return self._func
 
     @final
     @property
     def require_training_set(self) -> bool:
-<<<<<<< HEAD
-        """Whether the feature requires the training set to calculate."""
-=======
         """Returns whether this feature requires training set or not."""
->>>>>>> 3e7ea43e
         return self._require_training_set
 
     @final
@@ -190,11 +171,7 @@
 
     @property
     def feature(self) -> FeatureType:
-<<<<<<< HEAD
-        """A feature type defining the features in the sequence."""
-=======
         """Returns the element type of this sequence."""
->>>>>>> 3e7ea43e
         return self._feature
 
     def serialize(self) -> dict[str, SerializableData]:
@@ -253,11 +230,7 @@
 
     @property
     def feature(self) -> dict[str, FeatureType]:
-<<<<<<< HEAD
-        """A feature type defining the type of the feature stored in the dict."""
-=======
         """Returns the types of underlying members in this dict."""
->>>>>>> 3e7ea43e
         return self._feature
 
     def serialize(self) -> dict[str, SerializableData]:
@@ -296,13 +269,11 @@
 @final
 @_feature_type_registry.register("Value")
 class Value(FeatureType):
-<<<<<<< HEAD
     """A feature representing a value such as an int, float, or string."""
-=======
+
     _dtype: DataType
     _max_value: int | float | None
     _min_value: int | float | None
->>>>>>> 3e7ea43e
 
     def __init__(
         self,
@@ -374,20 +345,12 @@
 
     @property
     def max_value(self) -> int | float | None:
-<<<<<<< HEAD
-        """The maximum value of the feature."""
-=======
         """Returns the maximum value (inclusive) of this value."""
->>>>>>> 3e7ea43e
         return self._max_value
 
     @property
     def min_value(self) -> int | float | None:
-<<<<<<< HEAD
-        """The minimum value of the feature."""
-=======
         """Returns the minimum value (inclusive) of this value."""
->>>>>>> 3e7ea43e
         return self._min_value
 
     def serialize(self) -> dict[str, SerializableData]:
