--- conflicted
+++ resolved
@@ -21,7 +21,6 @@
 import argparse
 import json
 import os
-from typing import cast
 
 # NOTE(odashi): List is required to set the first argument of cast() in Python 3.8.
 from typing import cast, List
@@ -251,13 +250,6 @@
 
         if all(isinstance(x, BucketAnalysisResult) for x in analysis_result):
             plot_buckets(
-<<<<<<< HEAD
-                cast(list[BucketAnalysisResult], analysis_result), output_dir, sys_names
-            )
-        elif all(isinstance(x, ComboCountAnalysisResult) for x in analysis_result):
-            plot_combo_counts(
-                cast(list[ComboCountAnalysisResult], analysis_result),
-=======
                 cast(List[BucketAnalysisResult], analysis_result_list),
                 output_dir,
                 sys_names,
@@ -265,7 +257,6 @@
         elif all(isinstance(x, ComboCountAnalysisResult) for x in analysis_result):
             plot_combo_counts(
                 cast(List[ComboCountAnalysisResult], analysis_result_list),
->>>>>>> df48ff17
                 output_dir,
                 sys_names,
             )
