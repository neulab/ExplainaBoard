--- conflicted
+++ resolved
@@ -19,14 +19,10 @@
 
     def setUp(self):
         # To disable non-critical logging.
-<<<<<<< HEAD
         for name in [None, "report"]:
             get_logger(name).setLevel(logging.WARNING)
-=======
-        get_logger("report").setLevel(logging.WARNING)
         # To disable progress bar when downloading datasets using datalabs.
         set_progress_bar_enabled(False)
->>>>>>> 0217aef0
 
     def test_textclass_datalab(self):
         args = [
