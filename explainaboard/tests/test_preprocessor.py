import unittest

from explainaboard.utils.preprocessor import QAPreprocessor


class TestExampleCode(unittest.TestCase):
    """
    This tests preprocessor class
    """

    def test_mlqa_preprocessor(self):
        """
        This tests the MLQAPreprocess
        """

<<<<<<< HEAD
        mlqa_preprocessor = MLQAPreprocessor(language="en")
        text = "This is a boring movie."
        text_processed = mlqa_preprocessor(text)
        self.assertEqual(text_processed, "this is boring movie")

        mlqa_preprocessor = MLQAPreprocessor(language="zh")
        text = "这一部电影看着很无聊"
        text_processed = mlqa_preprocessor(text)
=======
        en_preprocessor = QAPreprocessor(language='en')
        text = "This is a boring movie."
        text_processed = en_preprocessor(text)
        self.assertEqual(text_processed, "this is boring movie")

        zh_preprocessor = QAPreprocessor(language='zh')
        text = "这一部电影看着很无聊"
        text_processed = zh_preprocessor(text)
>>>>>>> 0fbb2048
        self.assertEqual(text_processed, "这 一 部 电 影 看 着 很 无 聊")<|MERGE_RESOLUTION|>--- conflicted
+++ resolved
@@ -13,16 +13,6 @@
         This tests the MLQAPreprocess
         """
 
-<<<<<<< HEAD
-        mlqa_preprocessor = MLQAPreprocessor(language="en")
-        text = "This is a boring movie."
-        text_processed = mlqa_preprocessor(text)
-        self.assertEqual(text_processed, "this is boring movie")
-
-        mlqa_preprocessor = MLQAPreprocessor(language="zh")
-        text = "这一部电影看着很无聊"
-        text_processed = mlqa_preprocessor(text)
-=======
         en_preprocessor = QAPreprocessor(language='en')
         text = "This is a boring movie."
         text_processed = en_preprocessor(text)
@@ -31,5 +21,4 @@
         zh_preprocessor = QAPreprocessor(language='zh')
         text = "这一部电影看着很无聊"
         text_processed = zh_preprocessor(text)
->>>>>>> 0fbb2048
         self.assertEqual(text_processed, "这 一 部 电 影 看 着 很 无 聊")