config:
  # TODO(tetsuok): Re-enable once the existing issues are fixed.
  MD013: false
    # Number of characters
    # line_length: 88
    # code_blocks: false

  MD024:
    # Allow multiple headings with the same content
    siblings_only: true

  MD033:
    # Allows the following tags becasue there is no reasonable counterpart in Markdown.
    # The <a> tag can be used to use an image as a link. The <img> tag can be used to
    # change image size. Note that there is no standardized way to change image size in
    # Markdown yet.
    allowed_elements: [a, img]

  # TODO(tetsuok): Re-enable once the existing issues are fixed.
<<<<<<< HEAD
  MD046: false
=======
  MD040: false
>>>>>>> 50b6ad39

ignores:
  - "explainaboard/third_party"<|MERGE_RESOLUTION|>--- conflicted
+++ resolved
@@ -16,12 +16,5 @@
     # Markdown yet.
     allowed_elements: [a, img]
 
-  # TODO(tetsuok): Re-enable once the existing issues are fixed.
-<<<<<<< HEAD
-  MD046: false
-=======
-  MD040: false
->>>>>>> 50b6ad39
-
 ignores:
   - "explainaboard/third_party"