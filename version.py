--- conflicted
+++ resolved
@@ -1,5 +1 @@
-<<<<<<< HEAD
-__version__ = "0.10.6"
-=======
-__version__ = "0.10.8"
->>>>>>> ce64f5f6
+__version__ = "0.10.8"