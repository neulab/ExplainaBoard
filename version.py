<<<<<<< HEAD
"""Version information of ExplainaBoard."""

__version__ = "0.11.0"
=======
__version__ = "0.11.1"
>>>>>>> df48ff17
<|MERGE_RESOLUTION|>--- conflicted
+++ resolved
@@ -1,7 +1,3 @@
-<<<<<<< HEAD
 """Version information of ExplainaBoard."""
 
-__version__ = "0.11.0"
-=======
-__version__ = "0.11.1"
->>>>>>> df48ff17
+__version__ = "0.11.1"