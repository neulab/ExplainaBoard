--- conflicted
+++ resolved
@@ -22,13 +22,11 @@
     rev: v1.0.1
     hooks:
       - id: upgrade-type-hints
-<<<<<<< HEAD
+        files: '\.py$'
   - repo: https://github.com/pre-commit/mirrors-mypy
     rev: 'v0.942'
     hooks:
       - id: mypy
         additional_dependencies:
           - types-requests
-=======
->>>>>>> aedf4c58
         files: '\.py$'