repos:
  - repo: https://github.com/python/black.git
    rev: 22.1.0
    hooks:
      - id: black
        files: '\.py$'
  - repo: https://gitlab.com/pycqa/flake8.git
    rev: 4.0.1
    hooks:
      - id: flake8
        additional_dependencies:
          - flake8-absolute-import
          - flake8-black>=0.1.1
          - flake8-import-order
        entry: flake8
<<<<<<< HEAD
        files: '\.py$'
  - repo: https://github.com/pycqa/isort.git
    rev: 5.6.4
    hooks:
      - id: isort
        files: '\.py$'
=======
  - repo: https://github.com/sondrelg/pep585-upgrade
    rev: v1.0.1
    hooks:
      - id: upgrade-type-hints
>>>>>>> b4437a2b
<|MERGE_RESOLUTION|>--- conflicted
+++ resolved
@@ -13,16 +13,14 @@
           - flake8-black>=0.1.1
           - flake8-import-order
         entry: flake8
-<<<<<<< HEAD
         files: '\.py$'
   - repo: https://github.com/pycqa/isort.git
     rev: 5.6.4
     hooks:
       - id: isort
         files: '\.py$'
-=======
   - repo: https://github.com/sondrelg/pep585-upgrade
     rev: v1.0.1
     hooks:
       - id: upgrade-type-hints
->>>>>>> b4437a2b
+        files: '\.py$'