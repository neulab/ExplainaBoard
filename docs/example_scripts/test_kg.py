<<<<<<< HEAD
=======
from __future__ import annotations

from typing import cast

>>>>>>> 3062dcee
from explainaboard import get_loader_class, get_processor_class, TaskType

# This code details (1) how to evaluate your systems using ExplainaBoard
# programmatically (2)how to collect different results
# Load the data
from explainaboard.analysis.analyses import BucketAnalysisDetails
from explainaboard.metrics.metric import ConfidenceInterval, Score
from explainaboard.utils.typing_utils import narrow, unwrap

dataset = (
    "../../integration_tests/artifacts/kg_link_tail_prediction/no_custom_feature.json"
)
task = TaskType.kg_link_tail_prediction
loader = get_loader_class(task)(dataset, dataset)
data = loader.load()
# Initialize the processor and perform the processing
processor = get_processor_class(TaskType.kg_link_tail_prediction)()
sys_info = processor.process(metadata={}, sys_output=data.samples)

fine_grained_res = sys_info.results.analyses
overall_res = sys_info.results.overall

# print bucket information
for analysis in fine_grained_res:
    if analysis is not None:
        print(analysis.generate_report())

# save analysis report locally
sys_info.print_as_json(file=open("./report.json", 'w'))


# get overall results of different metrics
for name, metric_result in sys_info.results.overall["example"].items():
    value = metric_result.get_value(Score, "score").value
    ci = metric_result.get_value_or_none(ConfidenceInterval, "score_ci")

    print(
        f"metric_name:{name}\n"
        f"value:{value}\n"
        f"confidence_score_low:{ci.low if ci is not None else None}\n"
        f"confidence_score_high:{ci.high if ci is not None else None}\n"
    )


# get fine-grained results
for analyses in fine_grained_res:
    details = narrow(BucketAnalysisDetails, analyses.details)
    for bucket_performance in details.bucket_performances:
        for metric_name, metric_result in bucket_performance.results.items():
            value = metric_result.get_value(Score, "score").value
            ci = metric_result.get_value_or_none(ConfidenceInterval, "score_ci")

            print("------------------------------------------------------")

            bucket_name = unwrap(bucket_performance.bucket_name)
            print(f"feature_name:{analyses.name} bucket_name:{bucket_name}")

            print(
                "\n"
                f"metric_name:{metric_name}\n"
                f"value:{value}\n"
                f"confidence_score_low:{ci.low if ci is not None else None}\n"
                f"confidence_score_high:{ci.high if ci is not None else None}\n"
            )<|MERGE_RESOLUTION|>--- conflicted
+++ resolved
@@ -1,10 +1,5 @@
-<<<<<<< HEAD
-=======
 from __future__ import annotations
 
-from typing import cast
-
->>>>>>> 3062dcee
 from explainaboard import get_loader_class, get_processor_class, TaskType
 
 # This code details (1) how to evaluate your systems using ExplainaBoard
