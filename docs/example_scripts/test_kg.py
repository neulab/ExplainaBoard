<<<<<<< HEAD
from typing import cast

from explainaboard import get_custom_dataset_loader, get_processor, TaskType
=======
from explainaboard import get_loader_class, get_processor, TaskType
>>>>>>> 19990e91

# This code details (1) how to evaluate your systems using ExplainaBoard
# programmatically (2)how to collect different results
# Load the data
from explainaboard.analysis.analyses import BucketAnalysisResult
from explainaboard.utils.typing_utils import unwrap

dataset = (
    "../../explainaboard/tests/artifacts/kg_link_tail_prediction/no_custom_feature.json"
)
task = TaskType.kg_link_tail_prediction
loader = get_loader_class(task)(dataset, dataset)
data = loader.load()
# Initialize the processor and perform the processing
processor = get_processor(TaskType.kg_link_tail_prediction.value)
sys_info = processor.process(metadata={}, sys_output=data.samples)

fine_grained_res = unwrap(sys_info.results.analyses)
overall_res = unwrap(sys_info.results.overall)

# print bucket information
for analysis_level in fine_grained_res:
    for analysis in analysis_level:
        if analysis is not None:
            analysis.print()

# save analysis report locally
sys_info.print_as_json(file=open("./report.json", 'w'))


# get overall results of different metrics
for metric_info in unwrap(sys_info.results.overall)[0]:

    name = metric_info.metric_name
    value = metric_info.value
    confidence_score_low = metric_info.confidence_score_low
    confidence_score_high = metric_info.confidence_score_high

    print(
        f"metric_name:{name}\n"
        f"value:{value}\n"
        f"confidence_score_low:{confidence_score_low}\n"
        f"confidence_score_high:{confidence_score_high}\n"
    )


# get fine-grained results
for analyses in fine_grained_res[0]:
    buckets = cast(BucketAnalysisResult, analyses)
    for bucket_info in buckets.bucket_performances:
        for bucket_performance in bucket_info.performances:
            metric_name = bucket_performance.metric_name
            value = bucket_performance.value
            confidence_score_low = bucket_performance.confidence_score_low
            confidence_score_high = bucket_performance.confidence_score_high

            print("------------------------------------------------------")
            print(
                f"feature_name:{buckets.name} "
                f"bucket_name:{bucket_info.bucket_interval}"
            )
            print(
                f"metric_name:{metric_name}\n"
                f"value:{value}\n"
                f"confidence_score_low:{confidence_score_low}\n"
                f"confidence_score_high:{confidence_score_high}\n"
            )<|MERGE_RESOLUTION|>--- conflicted
+++ resolved
@@ -1,10 +1,6 @@
-<<<<<<< HEAD
 from typing import cast
 
-from explainaboard import get_custom_dataset_loader, get_processor, TaskType
-=======
 from explainaboard import get_loader_class, get_processor, TaskType
->>>>>>> 19990e91
 
 # This code details (1) how to evaluate your systems using ExplainaBoard
 # programmatically (2)how to collect different results
