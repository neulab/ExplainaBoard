--- conflicted
+++ resolved
@@ -343,17 +343,19 @@
 
 
 
-<<<<<<< HEAD
+ 
 ## [Meta Evaluation NLG]
 Evaluating the reliability of automated metrics for general text generation tasks, such as text summarization.
 
 **CLI Examples**
 
-The below example loads the [`ape`](https://github.com/ExpressAI/DataLab/blob/main/datasets/ape/ape.py) dataset from DataLab: 
+The below example loads the meval_summeval dataset from DataLab: 
 ```shell
 explainaboard --task meta-evaluation-nlg --dataset meval_summeval --sub-dataset coherence --system-outputs ./data/system_outputs/summeval/sumeval_bart.json > report.json
 ```
-=======
+ 
+
+
 ## [WMT Metrics Direct Assessment Meta-evaluation](task_meta_evaluation.md)
 
 
@@ -388,4 +390,5 @@
     --source-language en \
     --target-language en
 ```
->>>>>>> dcc65689
+
+ 