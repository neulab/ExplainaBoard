--- conflicted
+++ resolved
@@ -41,11 +41,8 @@
 * [Tabular Classification](#tabular-classification)
 * [Tabular Regression](#tabular-regression)
 * [Argument Pair Extraction](argument-pair-extraction)
-<<<<<<< HEAD
-* [Meta Evaluation WMT DA](#meta-evaluation-wmt-da)
-=======
 * [WMT Metrics Direct Assessment Meta-evaluation](#wmt-metrics-direct-assessment-meta-evaluation)
->>>>>>> 217f09b3
+
 
 
 
@@ -345,11 +342,9 @@
 ```
 
 
-<<<<<<< HEAD
-## [Meta Evaluation WMT DA](task_meta_evaluation.md)
-=======
+
 ## [WMT Metrics Direct Assessment Meta-evaluation](task_meta_evaluation.md)
->>>>>>> 217f09b3
+
 
 Evaluating the reliability of automated metrics for [WMT Metrics shared tasks](https://wmt-metrics-task.github.io/)
  using [direct assessment](https://www.statmt.org/wmt16/slides/wmt16-news-da.pdf) (DA).
@@ -366,8 +361,8 @@
     --output-dir output/cs-en \
     --source-language en \
     --target-language en
-<<<<<<< HEAD
-```
+```
+
 
 This is an example with a dataset supported by DataLab, for example 
 [wmt20_metrics_with_score](https://github.com/ExpressAI/DataLab/blob/main/datasets/wmt20_metrics_with_score/wmt20_metrics_with_score.py).
@@ -381,6 +376,4 @@
     --output-file-type text \
     --source-language en \
     --target-language en
-=======
->>>>>>> 217f09b3
-```+```
