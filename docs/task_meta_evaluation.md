# Analyzing Meta Evaluation for NLG Tasks


## Data Preparation

The dataset file format is:
```
SYSName \t SEGID \t TestSet \t src \t ref \t sys \t manualRaw \t manualZ
```
* SYSName is the name of system being scored.
* SEGID is the ID of segment being scored.
* TestSet is the ID of the test set.
* src is the source sentence.
* ref is the reference sentence.
* sys is the sentence to be scored.
* manualRaw is the manual evaluated raw score.
* manualZ is the manual evaluated Z score, standardized for each annotator. 

We have an example dataset file:
* [data.tsv](./data/system_outputs/nlg_meta_evaluation/wmt20-DA/cs-en/data.tsv)

More dataset files can be found at [WMT-DA-20](https://drive.google.com/drive/u/0/folders/1JXpo0yxPLYlNgLbOfP1bzs9z6SOx76Wo).

In order to perform analysis of your results, your system outputs should be a one-column score (the score your metric predicts for the particular example):

```
systemScore1
systemScore2
...
```

We have an example system outputs file:
* [score.txt](./data/system_outputs/nlg_meta_evaluation/wmt20-DA/cs-en/score.txt)




## Performing Basic Analysis
You can load the dataset from an existing file using the
`--custom-dataset-paths` option

```shell
explainaboard \
    --task meta-evaluation-wmt-da \
    --custom-dataset-paths ./data/system_outputs/nlg_meta_evaluation/wmt20-DA/cs-en/data.tsv \
    --system-outputs ./data/system_outputs/nlg_meta_evaluation/wmt20-DA/cs-en/score.txt \
    --output-file-type text \
    --output-dir output/cs-en \
    --source-language en \
    --target-language en
```
 
<<<<<<< HEAD
You can also use a dataset supported by DataLab, for example 
[wmt20_metrics_with_score](https://github.com/ExpressAI/DataLab/blob/main/datasets/wmt20_metrics_with_score/wmt20_metrics_with_score.py).

```shell
explainaboard \
    --task meta-evaluation-wmt-da \
    --dataset wmt20_metrics_with_score \
    --sub-dataset cs-en_1.0.3 \
    --system-outputs ./data/system_outputs/nlg_meta_evaluation/wmt20-DA/cs-en/score_1.0.3.txt \
    --output-file-type text \
    --source-language en \
    --target-language en
```
=======
>>>>>>> 217f09b3

<|MERGE_RESOLUTION|>--- conflicted
+++ resolved
@@ -50,7 +50,7 @@
     --target-language en
 ```
  
-<<<<<<< HEAD
+
 You can also use a dataset supported by DataLab, for example 
 [wmt20_metrics_with_score](https://github.com/ExpressAI/DataLab/blob/main/datasets/wmt20_metrics_with_score/wmt20_metrics_with_score.py).
 
@@ -64,6 +64,6 @@
     --source-language en \
     --target-language en
 ```
-=======
->>>>>>> 217f09b3
 
+
+
