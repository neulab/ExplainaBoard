--- conflicted
+++ resolved
@@ -56,11 +56,7 @@
 If your dataset exists in DataLab you can read it directly from there. However, here
 we will give an example of using a custom dataset, which takes this form:
 
-<<<<<<< HEAD
-```
-=======
 ```text
->>>>>>> 86e74f99
 aspect \t sentence \t true_label
 ```
 
